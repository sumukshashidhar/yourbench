# yourbench/pipeline/chunking.py

"""
chunking.py

Implements the Semantic Chunking stage of the YourBench pipeline using
the `intfloat/multilingual-e5-large-instruct` model for embedding-based
similarity computation. This module also generates plots of sentence-pair
similarities and saves them in the `plots/` folder for analysis.

Minimal Tracking Approach:
--------------------------
1. Single-hop chunks are stored as a list of dicts:
   [
     {
       "chunk_id": f"{document_id}_{i}",
       "chunk_text": "..."
     },
     ...
   ]
   (No chunk_uuid or chunk_location_id.)

2. Multi-hop chunks are stored as a list of dicts:
   [
     {
       "chunk_ids": ["doc_3_0", "doc_3_2"],
       "chunks_text": ["...", "..."]
     },
     ...
   ]
   (No multi_hop_id, no location indices.)

This is the minimal structure to trace which text belongs where, and how
multiple single-hop chunks are combined into multi-hop segments.
"""

import os
import random
import torch
import matplotlib.pyplot as plt

from typing import Dict, Any, List
from loguru import logger

from transformers import AutoTokenizer, AutoModel
import torch.nn.functional as F

<<<<<<< HEAD
from yourbench.utils.dataset_engine import smart_load_dataset, smart_get_source_dataset_name, smart_get_output_dataset_name, smart_get_source_subset, smart_get_output_subset
from yourbench.utils.dataset_engine import save_dataset

import evaluate
_perplexity_metric = None
try:
    _perplexity_metric = evaluate.load("perplexity", module_type="metric", model_id="gpt2")
    logger.info("Loaded 'perplexity' metric with model_id='gpt2'.")
except Exception as e:
    logger.warning("Could not load perplexity metric from 'evaluate'. Skipping perplexity. Error: {}", e)
    _perplexity_metric = None

try:
    import textstat
    _use_textstat = True
except ImportError:
    logger.warning("Package 'textstat' not installed. Readability metrics will be skipped.")
    _use_textstat = False

os.makedirs("plots", exist_ok=True)
=======
from yourbench.utils.dataset_engine import custom_load_dataset
from yourbench.utils.dataset_engine import custom_save_dataset
>>>>>>> d75abf97


def run(config: Dict[str, Any]) -> None:
<<<<<<< HEAD
=======
    """
    Run the chunking stage of the pipeline.

    This function:
      1. Loads the source dataset from Hugging Face using `custom_load_dataset`.
      2. Retrieves the chunking parameters (l_min_tokens, l_max_tokens, tau_threshold, etc.) from config.
      3. For each document:
         - Splits it into sentences.
         - Computes embeddings for each sentence via the E5 model.
         - Calculates consecutive sentence similarities.
         - Determines chunk boundaries based on l_min_tokens, l_max_tokens, and tau_threshold.
         - Generates a plot of the consecutive similarities and saves it to plots/.
      4. Optionally builds multi-hop chunks by sampling subsets of the single-hop chunks.
      5. Appends 'chunks' and 'multihop_chunks' columns to the dataset and saves it via `save_dataset`.

    Configuration Example:
        pipeline:
          chunking:
            chunking_configuration:
              l_min_tokens: 256
              l_max_tokens: 1024
              tau_threshold: 0.3
              h_min: 2
              h_max: 4
            run: true

    Args:
        config (Dict[str, Any]): Dictionary containing pipeline configuration.
    """
>>>>>>> d75abf97
    chunking_cfg = config.get("pipeline", {}).get("chunking", {})
    model_name = config.get("model_roles", {}).get("chunking", ["intfloat/multilingual-e5-large-instruct"])[0]
    debug_mode = config.get("settings", {}).get("debug", False)
    if not debug_mode:
        _perplexity_metric = None
        _use_textstat = False

    if not chunking_cfg.get("run", False):
        logger.info("Chunking stage is disabled. Skipping")
        return

    logger.info("Running chunking stage with minimal chunk tracking...")

    # 1. Load dataset
    source_dataset_name = smart_get_source_dataset_name("chunking", config)
    source_subset = smart_get_source_subset("chunking", config)
    output_dataset_name = smart_get_output_dataset_name("chunking", config)
    output_subset = smart_get_output_subset("chunking", config)

<<<<<<< HEAD
    dataset = smart_load_dataset(source_dataset_name, config, source_subset)
    logger.debug("Loaded dataset '{}' with {} rows.", source_dataset_name, len(dataset))
=======
    # === Step 1: Load dataset ===
    dataset = custom_load_dataset(config=config, step_name="summarization")
>>>>>>> d75abf97

    # 2. Retrieve chunking parameters
    cparams = chunking_cfg.get("chunking_configuration", {})
    l_min_tokens = cparams.get("l_min_tokens", 64)
    l_max_tokens = cparams.get("l_max_tokens", 128)
    tau_threshold = cparams.get("tau_threshold", 0.3)
    h_min = cparams.get("h_min", 2)
    h_max = cparams.get("h_max", 3)
    num_multihops_factor = cparams.get("num_multihops_factor", 2)

    device = torch.device("cuda" if torch.cuda.is_available() else "cpu")
    tokenizer = AutoTokenizer.from_pretrained(model_name)
    model = AutoModel.from_pretrained(model_name).to(device).eval()

    all_single_hop_chunks = []
    all_multihop_chunks = []
    all_chunk_info_metrics = []
    all_similarities = []

    for idx, row in enumerate(dataset):
        doc_text = row["document_text"]
        doc_id = row.get("document_id", f"doc_{idx}")

        if not doc_text or not doc_text.strip():
            logger.warning("Document at index {} has empty text. Storing empty chunks", idx)
            all_single_hop_chunks.append([])
            all_multihop_chunks.append([])
            all_chunk_info_metrics.append([])
            continue

        sentences = _split_into_sentences(doc_text)
        if not sentences:
            logger.warning("No valid sentences found for doc at index {}", idx)
            all_single_hop_chunks.append([])
            all_multihop_chunks.append([])
            all_chunk_info_metrics.append([])
            continue

        # Compute embeddings for each sentence
        sentence_embeddings = _compute_embeddings(tokenizer, model, sentences, device)

        # Compute consecutive similarities
        similarities = []
        for s_i in range(len(sentences) - 1):
            cos_sim = float(F.cosine_similarity(
                sentence_embeddings[s_i].unsqueeze(0),
                sentence_embeddings[s_i + 1].unsqueeze(0),
                dim=1
            )[0])
            similarities.append(cos_sim)
        if similarities:
            all_similarities.append(similarities)

        # Single-hop chunking
        single_hop = _chunk_document(sentences, similarities, l_min_tokens, l_max_tokens, tau_threshold, doc_id)
        # Multi-hop
        multihop = _multihop_chunking(single_hop, h_min, h_max, num_multihops_factor)
        # Info metrics
        chunk_metrics = _compute_info_density_metrics(single_hop)

        all_single_hop_chunks.append(single_hop)
        all_multihop_chunks.append(multihop)
        all_chunk_info_metrics.append(chunk_metrics)

    # optional similarity plot
    if all_similarities:
        _plot_aggregated_similarities(all_similarities)

    # add columns
    dataset = dataset.add_column("chunks", all_single_hop_chunks)
    dataset = dataset.add_column("multihop_chunks", all_multihop_chunks)
    dataset = dataset.add_column("chunk_info_metrics", all_chunk_info_metrics)
    dataset = dataset.add_column("chunking_model", ["intfloat/multilingual-e5-large-instruct"] * len(dataset))

<<<<<<< HEAD
    save_dataset(dataset, "chunking", config, output_dataset_name, output_subset)
    logger.success("Chunking stage complete. Dataset saved as '{}'.", output_dataset_name)
=======
    # === Step 5: Save dataset ===
    logger.info("Saving chunked subset to HF")
    custom_save_dataset(
        dataset=dataset,
        config=config,
        step_name="chunking",
    )
    logger.success("Chunking stage complete")
>>>>>>> d75abf97


def _split_into_sentences(text: str) -> List[str]:
    import re
    text = text.replace("\n", " ").strip()
    if not text:
        return []
    segments = re.split(r'([.!?])', text)
    sentences = []
    for i in range(0, len(segments), 2):
        if i + 1 < len(segments):
            s = (segments[i] + segments[i + 1]).strip()
        else:
            s = segments[i].strip()
        if s:
            sentences.append(s)
    return sentences


def _compute_embeddings(tokenizer, model, texts, device, max_len=512) -> List[torch.Tensor]:
    batch_dict = tokenizer(
        texts,
        max_length=max_len,
        padding=True,
        truncation=True,
        return_tensors="pt"
    ).to(device)

    with torch.no_grad():
        outputs = model(**batch_dict)
        last_hidden = outputs.last_hidden_state
        attention_mask = batch_dict["attention_mask"]
        last_hidden = last_hidden.masked_fill(~attention_mask[..., None].bool(), 0.0)
        embeddings = last_hidden.sum(dim=1) / attention_mask.sum(dim=1, keepdim=True)
        embeddings = F.normalize(embeddings, p=2, dim=1)

    return list(embeddings.cpu())


def _chunk_document(
    sentences: List[str],
    similarities: List[float],
    l_min_tokens: int,
    l_max_tokens: int,
    tau: float,
    doc_id: str
) -> List[Dict[str, str]]:
    """
    Return a list of dicts: { "chunk_id": "...", "chunk_text": "..." }
    """
    chunks = []
    current_chunk = []
    current_len = 0
    chunk_index = 0

    for i in range(len(sentences)):
        s = sentences[i]
        s_len = len(s.split())

        # If adding this sentence alone exceeds l_max, store existing chunk (if any) + this alone
        if s_len >= l_max_tokens:
            if current_chunk:
                chunk_str = " ".join(current_chunk)
                chunks.append({
                    "chunk_id": f"{doc_id}_{chunk_index}",
                    "chunk_text": chunk_str
                })
                chunk_index += 1
                current_chunk = []
                current_len = 0
            # store this sentence alone
            chunks.append({
                "chunk_id": f"{doc_id}_{chunk_index}",
                "chunk_text": s
            })
            chunk_index += 1
            current_chunk = []
            current_len = 0
            continue

        current_chunk.append(s)
        current_len += s_len

        # If we've hit l_max, finalize chunk
        if current_len >= l_max_tokens:
            chunk_str = " ".join(current_chunk)
            chunks.append({
                "chunk_id": f"{doc_id}_{chunk_index}",
                "chunk_text": chunk_str
            })
            chunk_index += 1
            current_chunk = []
            current_len = 0
            continue

        # If we have at least l_min and the similarity to next sentence is < tau, break
        if current_len >= l_min_tokens and i < len(sentences) - 1:
            if similarities[i] < tau:
                chunk_str = " ".join(current_chunk)
                chunks.append({
                    "chunk_id": f"{doc_id}_{chunk_index}",
                    "chunk_text": chunk_str
                })
                chunk_index += 1
                current_chunk = []
                current_len = 0

    # leftover
    if current_chunk:
        chunk_str = " ".join(current_chunk)
        chunks.append({
            "chunk_id": f"{doc_id}_{chunk_index}",
            "chunk_text": chunk_str
        })

    return chunks


def _multihop_chunking(
    single_hop_chunks: List[Dict[str, str]],
    h_min: int,
    h_max: int,
    num_multihops_factor: int
) -> List[Dict[str, List[str]]]:
    """
    Return a list of dicts: { "chunk_ids": [...], "chunks_text": [...] }
    Minimal structure to see which single-hop chunks are combined.
    """
    if not single_hop_chunks:
        return []

    multihop_groups = []
    num_multihops = max(1, len(single_hop_chunks) // num_multihops_factor)

    for _ in range(num_multihops):
        k = random.randint(h_min, h_max)
        k = min(k, len(single_hop_chunks))
        sampled_indices = sorted(random.sample(range(len(single_hop_chunks)), k))
        chosen = [single_hop_chunks[idx] for idx in sampled_indices]

        group_dict = {
            "chunk_ids": [c["chunk_id"] for c in chosen],
            "chunks_text": [c["chunk_text"] for c in chosen]
        }
        multihop_groups.append(group_dict)

    return multihop_groups


def _compute_info_density_metrics(chunks: List[Dict[str, str]]) -> List[Dict[str, float]]:
    """
    Compute per-chunk text stats (token_count, perplexity, etc.)
    Indexed the same order as 'chunks'.
    """
    results = []
    for ch in chunks:
        ctext = ch["chunk_text"]
        tokens = ctext.strip().split()
        token_count = len(tokens)
        m = {"token_count": float(token_count)}

        if token_count > 0:
            unique_toks = len(set(t.lower() for t in tokens))
            m["unique_token_ratio"] = float(unique_toks / token_count)
        else:
            m["unique_token_ratio"] = 0.0

        if token_count > 1:
            bigrams = []
            for i in range(len(tokens) - 1):
                bigrams.append((tokens[i].lower(), tokens[i+1].lower()))
            unique_bigrams = len(set(bigrams))
            m["bigram_diversity"] = float(unique_bigrams / len(bigrams))
        else:
            m["bigram_diversity"] = 0.0

        ppl_score = 0.0
        if _perplexity_metric and token_count > 0:
            try:
                result = _perplexity_metric.compute(data=[ctext], batch_size=1)
                ppl_score = result.get("mean_perplexity", 0.0)
            except Exception as e:
                logger.warning("Could not compute perplexity for chunk. Error: {}", e)
        m["perplexity"] = ppl_score

        if token_count > 0:
            avg_len = sum(len(t) for t in tokens) / token_count
            m["avg_token_length"] = float(avg_len)
        else:
            m["avg_token_length"] = 0.0

        if _use_textstat and ctext.strip():
            try:
                flesch = textstat.flesch_reading_ease(ctext)
                fog = textstat.gunning_fog(ctext)
            except Exception as e:
                logger.warning("Textstat error: {}", e)
                flesch, fog = 0.0, 0.0
            m["flesch_reading_ease"] = float(flesch)
            m["gunning_fog"] = float(fog)
        else:
            m["flesch_reading_ease"] = 0.0
            m["gunning_fog"] = 0.0

        results.append(m)
    return results


def _plot_aggregated_similarities(all_similarities: List[List[float]]) -> None:
    plt.figure(figsize=(10, 6))
    max_len = max(len(sims) for sims in all_similarities)
    avg_sim, std_sim, counts = [], [], []
    for pos in range(max_len):
        vals = [s[pos] for s in all_similarities if pos < len(s)]
        if vals:
            mean_v = sum(vals) / len(vals)
            avg_sim.append(mean_v)
            std_sim.append((sum((v - mean_v)**2 for v in vals)/len(vals))**0.5)
            counts.append(len(vals))
        else:
            break

    x = list(range(len(avg_sim)))
    plt.plot(x, avg_sim, 'b-', label='Avg Similarity')
    lower = [max(0, a - s) for a, s in zip(avg_sim, std_sim)]
    upper = [min(1, a + s) for a, s in zip(avg_sim, std_sim)]
    plt.fill_between(x, lower, upper, alpha=0.3, color='blue')
    max_count = max(counts) if counts else 1
    sizes = [30 * (c / max_count) for c in counts]
    plt.scatter(x, avg_sim, s=sizes, alpha=0.5, color='navy')
    plt.title("Average Sentence Similarity Across Documents")
    plt.xlabel("Sentence Pair Index")
    plt.ylabel("Cosine Similarity")
    plt.grid(True)
    plot_path = os.path.join("plots", "aggregated_similarities.png")
    plt.savefig(plot_path, dpi=150, bbox_inches="tight")
    plt.close()
<<<<<<< HEAD
    logger.info("Saved aggregated similarity plot at '{}'", plot_path)
=======
    logger.debug("Saved similarity plot for document {} at '{}'", doc_idx, plot_path)
>>>>>>> d75abf97
<|MERGE_RESOLUTION|>--- conflicted
+++ resolved
@@ -45,7 +45,6 @@
 from transformers import AutoTokenizer, AutoModel
 import torch.nn.functional as F
 
-<<<<<<< HEAD
 from yourbench.utils.dataset_engine import smart_load_dataset, smart_get_source_dataset_name, smart_get_output_dataset_name, smart_get_source_subset, smart_get_output_subset
 from yourbench.utils.dataset_engine import save_dataset
 
@@ -66,45 +65,9 @@
     _use_textstat = False
 
 os.makedirs("plots", exist_ok=True)
-=======
-from yourbench.utils.dataset_engine import custom_load_dataset
-from yourbench.utils.dataset_engine import custom_save_dataset
->>>>>>> d75abf97
 
 
 def run(config: Dict[str, Any]) -> None:
-<<<<<<< HEAD
-=======
-    """
-    Run the chunking stage of the pipeline.
-
-    This function:
-      1. Loads the source dataset from Hugging Face using `custom_load_dataset`.
-      2. Retrieves the chunking parameters (l_min_tokens, l_max_tokens, tau_threshold, etc.) from config.
-      3. For each document:
-         - Splits it into sentences.
-         - Computes embeddings for each sentence via the E5 model.
-         - Calculates consecutive sentence similarities.
-         - Determines chunk boundaries based on l_min_tokens, l_max_tokens, and tau_threshold.
-         - Generates a plot of the consecutive similarities and saves it to plots/.
-      4. Optionally builds multi-hop chunks by sampling subsets of the single-hop chunks.
-      5. Appends 'chunks' and 'multihop_chunks' columns to the dataset and saves it via `save_dataset`.
-
-    Configuration Example:
-        pipeline:
-          chunking:
-            chunking_configuration:
-              l_min_tokens: 256
-              l_max_tokens: 1024
-              tau_threshold: 0.3
-              h_min: 2
-              h_max: 4
-            run: true
-
-    Args:
-        config (Dict[str, Any]): Dictionary containing pipeline configuration.
-    """
->>>>>>> d75abf97
     chunking_cfg = config.get("pipeline", {}).get("chunking", {})
     model_name = config.get("model_roles", {}).get("chunking", ["intfloat/multilingual-e5-large-instruct"])[0]
     debug_mode = config.get("settings", {}).get("debug", False)
@@ -124,13 +87,8 @@
     output_dataset_name = smart_get_output_dataset_name("chunking", config)
     output_subset = smart_get_output_subset("chunking", config)
 
-<<<<<<< HEAD
     dataset = smart_load_dataset(source_dataset_name, config, source_subset)
     logger.debug("Loaded dataset '{}' with {} rows.", source_dataset_name, len(dataset))
-=======
-    # === Step 1: Load dataset ===
-    dataset = custom_load_dataset(config=config, step_name="summarization")
->>>>>>> d75abf97
 
     # 2. Retrieve chunking parameters
     cparams = chunking_cfg.get("chunking_configuration", {})
@@ -205,19 +163,8 @@
     dataset = dataset.add_column("chunk_info_metrics", all_chunk_info_metrics)
     dataset = dataset.add_column("chunking_model", ["intfloat/multilingual-e5-large-instruct"] * len(dataset))
 
-<<<<<<< HEAD
     save_dataset(dataset, "chunking", config, output_dataset_name, output_subset)
     logger.success("Chunking stage complete. Dataset saved as '{}'.", output_dataset_name)
-=======
-    # === Step 5: Save dataset ===
-    logger.info("Saving chunked subset to HF")
-    custom_save_dataset(
-        dataset=dataset,
-        config=config,
-        step_name="chunking",
-    )
-    logger.success("Chunking stage complete")
->>>>>>> d75abf97
 
 
 def _split_into_sentences(text: str) -> List[str]:
@@ -455,8 +402,4 @@
     plot_path = os.path.join("plots", "aggregated_similarities.png")
     plt.savefig(plot_path, dpi=150, bbox_inches="tight")
     plt.close()
-<<<<<<< HEAD
-    logger.info("Saved aggregated similarity plot at '{}'", plot_path)
-=======
-    logger.debug("Saved similarity plot for document {} at '{}'", doc_idx, plot_path)
->>>>>>> d75abf97
+    logger.info("Saved aggregated similarity plot at '{}'", plot_path)