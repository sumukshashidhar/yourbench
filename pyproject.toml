[project]
name = "yourbench"
version = "0.2.0"
description = "Dynamic Evaluation Set Generation with Large Language Models"
readme = "README.md"
requires-python = ">=3.12, <3.13"
dependencies = [
    "asyncio>=3.4.3",
<<<<<<< HEAD
    "bert-score>=0.3.13",
=======
    "black>=25.1.0",
>>>>>>> d75abf97
    "datasets>=3.3.0",
    "evaluate>=0.4.3",
    "gradio>=5.16.0",
    "hf-transfer>=0.1.9",
    "huggingface-hub>=0.28.1",
    "langfuse>=2.59.3",
    "litellm>=1.61.16",
    "loguru>=0.7.3",
    "markitdown>=0.0.2",
    "matplotlib>=3.10.0",
    "openai>=1.63.0",
    "python-dotenv>=1.0.1",
    "rouge-score>=0.1.2",
    "textstat>=0.7.5",
    "torch>=2.6.0",
    "tqdm>=4.67.1",
    "transformers>=4.48.3",
]

[project.scripts]
yourbench = "yourbench.main:main"

[build-system]
requires = ["setuptools>=61.0"]
build-backend = "setuptools.build_meta"

[tool.setuptools.packages.find]
include = ["yourbench*"]<|MERGE_RESOLUTION|>--- conflicted
+++ resolved
@@ -6,11 +6,8 @@
 requires-python = ">=3.12, <3.13"
 dependencies = [
     "asyncio>=3.4.3",
-<<<<<<< HEAD
     "bert-score>=0.3.13",
-=======
     "black>=25.1.0",
->>>>>>> d75abf97
     "datasets>=3.3.0",
     "evaluate>=0.4.3",
     "gradio>=5.16.0",
