"""
Inference Engine For Yourbench - Now with true concurrency throttling.
"""
<<<<<<< HEAD

import litellm
from dataclasses import dataclass, field
from dotenv import load_dotenv
from loguru import logger
from typing import Dict, Any, List, Optional
import sys
import uuid
import asyncio
import time  # ### [CHANGED OR ADDED] ### for timing logs
from contextlib import asynccontextmanager
from huggingface_hub import AsyncInferenceClient
if sys.version_info >= (3, 11):
    from asyncio import timeout as aio_timeout
else:
    from async_timeout import timeout as aio_timeout

from tqdm.asyncio import tqdm_asyncio

load_dotenv()

GLOBAL_TIMEOUT = 1800

# TODO: why do we need these lines
# Optional: Customize success/failure callbacks
litellm.success_callback = ['langfuse']
litellm.failure_callback = ['langfuse']
class EventLoopAwareCache(litellm.InMemoryCache):
    """
    A cache that maintains cache isolation between event loops.

    LiteLLM caches LLM clients for better performance, but shares this cache across
    event loops. LiteLLM uses httpx AsyncClient under the hood, and you should not
    share AsyncClients across event loops.
    - Same issue posted to LiteLLM: https://github.com/BerriAI/litellm/issues/7667
    - Reference to httpx behavior: https://github.com/encode/httpx/issues/2473

    The cache needs to manage a uuid identifier that won't be reused after an event
    loop is terminated.
    """
    def get_cache(self, key, **kwargs):
        new_key = self._get_event_loop_aware_cache_key(key)
        return super().get_cache(new_key)

    def set_cache(self, key, value, **kwargs):
        new_key = self._get_event_loop_aware_cache_key(key)
        return super().set_cache(new_key, value, **kwargs)

    def _get_event_loop_aware_cache_key(self, key):
        loop = asyncio.get_running_loop()
        if not hasattr(loop, "_custom_identifier"):
            loop._custom_identifier = uuid.uuid4()
        loop_id = loop._custom_identifier
        return f"{key}-{loop_id}"

litellm.in_memory_llm_clients_cache = EventLoopAwareCache()
=======

import os
import time
import uuid
import asyncio
from typing import Any, Dict, List, Optional
from dataclasses import field, dataclass

from dotenv import load_dotenv
from loguru import logger
from tqdm.asyncio import tqdm_asyncio

from huggingface_hub import AsyncInferenceClient


load_dotenv()

GLOBAL_TIMEOUT = 300

>>>>>>> 13f1c0d2

@dataclass
class Model:
    model_name: str
<<<<<<< HEAD
    request_style: str = "openai"
    base_url: str = None
    api_key: str = None
    max_concurrent_requests: int = 8
    inference_backend: str = "litellm"
    provider: str = None
=======
    # You can find the list of available providers here: https://huggingface.co/docs/huggingface_hub/guides/inference#supported-providers-and-tasks
    provider: str | None = None
    base_url: str | None = None
    api_key: str | None = field(default=None, repr=False)
    bill_to: str | None = None

    max_concurrent_requests: int = 16

    def __post_init__(self):
        if self.api_key is None:
            self.api_key = os.getenv("HF_TOKEN", None)
>>>>>>> 13f1c0d2


@dataclass
class InferenceCall:
<<<<<<< HEAD
    messages: List[Dict[str, str]]
    temperature: Optional[float] = None
    tags: List[str] = field(default_factory=lambda: ['dev'])
    max_retries: int = 6
=======
    """
    A class that represents an inference call to a model.

    Attributes:
        messages: List of message dictionaries in the format expected by the LLM API.
        temperature: Optional sampling temperature for controlling randomness in generation.
        tags: List of string tags that can be set to any values by the user. Used internally
              for logging and cost tracking purposes.
        max_retries: Maximum number of retry attempts for failed inference calls.
        seed: Optional random seed for reproducible outputs.
    """

    messages: List[Dict[str, str]]
    temperature: Optional[float] = None
    tags: List[str] = field(default_factory=lambda: ["dev"])
    max_retries: int = 8
>>>>>>> 13f1c0d2
    seed: Optional[int] = None


@dataclass
class InferenceJob:
    inference_calls: List[InferenceCall]


<<<<<<< HEAD
@asynccontextmanager
async def _timeout_context(timeout_seconds: int):
    """
    Async context manager to raise a TimeoutError if code inside takes
    longer than 'timeout_seconds'.
    """
    try:
        async with aio_timeout(timeout_seconds):
            yield
    except asyncio.TimeoutError:
        logger.error("Operation timed out after {} seconds", timeout_seconds)
        raise


=======
>>>>>>> 13f1c0d2
async def _get_response(model: Model, inference_call: InferenceCall) -> str:
    """
    Send one inference call to the model endpoint within a global timeout context.
    Logs start/end times for better concurrency tracing.
    """
    start_time = time.time()
    logger.debug(
        "START _get_response: model='{}'  (timestamp={:.4f})",
<<<<<<< HEAD
        model.model_name, start_time
    )

    if model.inference_backend == "litellm":
        response = await litellm.acompletion(
            model=f"{model.request_style}/{model.model_name}",
            base_url=model.base_url,
            api_key=model.api_key,
            messages=inference_call.messages,
            temperature=inference_call.temperature,
            metadata={"tags": inference_call.tags},
            timeout=GLOBAL_TIMEOUT
        )
    elif model.inference_backend == "hf_hub":
        # make the client first
        # TODO: support langfuse logging with hf_hub
        client = AsyncInferenceClient(
            model = model.model_name,
            token = model.api_key,
            provider=model.provider,
            base_url=model.base_url,
            timeout=GLOBAL_TIMEOUT
        )
        # get the response
        response = await client.chat.completions.create(
            messages=inference_call.messages,
            temperature=inference_call.temperature,
        )
    # Safe-guarding in case the response is missing .choices
    if not response or not response.choices:
        logger.warning("Empty response or missing .choices from model {}", model.model_name)
        return ""

    finish_time = time.time()
    logger.debug(
        "END _get_response: model='{}'  (timestamp={:.4f}, duration={:.2f}s)",
        model.model_name, finish_time, (finish_time - start_time)
    )
    logger.trace("Response content from model {} = {}", model.model_name, response.choices[0].message.content)
    return response.choices[0].message.content


async def _retry_with_backoff(
    model: Model,
    inference_call: InferenceCall,
    semaphore: asyncio.Semaphore
) -> str:
    """
    Attempt to get the model's response with a simple exponential backoff,
    while respecting the concurrency limit via 'semaphore'.
    Logs concurrency acquisitions and re-tries.
    """
    for attempt in range(inference_call.max_retries):
        # We log the attempt count
        logger.debug(
            "Attempt {} of {} for model '{}', waiting for semaphore...",
            attempt + 1, inference_call.max_retries, model.model_name
        )
=======
        model.model_name,
        start_time,
    )

    request_id = str(uuid.uuid4())

    client = AsyncInferenceClient(
        base_url=model.base_url,
        api_key=model.api_key,
        provider=model.provider,
        bill_to=model.bill_to,
        timeout=GLOBAL_TIMEOUT,
        headers={"X-Request-ID": request_id},
    )

    logger.debug(f"Making request with ID: {request_id}")

    response = await client.chat_completion(
        model=model.model_name,
        messages=inference_call.messages,
        temperature=inference_call.temperature,
    )

    # Safe-guarding in case the response is missing .choices
    if not response or not response.choices:
        logger.error("Empty response or missing .choices from model {}", model.model_name)
        raise Exception("Failed Inference")

    finish_time = time.time()
    logger.debug(
        "END _get_response: model='{}'  (timestamp={:.4f}, duration={:.2f}s)",
        model.model_name,
        finish_time,
        (finish_time - start_time),
    )
    logger.debug(
        "Response content from model {} = {}",
        model.model_name,
        response.choices[0].message.content,
    )
    return response.choices[0].message.content


async def _retry_with_backoff(model: Model, inference_call: InferenceCall, semaphore: asyncio.Semaphore) -> str:
    """
    Attempt to get the model's response with a simple exponential backoff,
    while respecting the concurrency limit via 'semaphore'.
    Logs concurrency acquisitions and re-tries.
    """
    for attempt in range(inference_call.max_retries):
        # We log the attempt count
        logger.debug(
            "Attempt {} of {} for model '{}', waiting for semaphore...",
            attempt + 1,
            inference_call.max_retries,
            model.model_name,
        )
>>>>>>> 13f1c0d2
        async with semaphore:  # enforce concurrency limit per-model
            try:
                logger.debug(
                    "Semaphore acquired for model='{}' on attempt={} (max_concurrent={}).",
<<<<<<< HEAD
                    model.model_name, attempt + 1, model.max_concurrent_requests
=======
                    model.model_name,
                    attempt + 1,
                    model.max_concurrent_requests,
>>>>>>> 13f1c0d2
                )
                return await _get_response(model, inference_call)
            except Exception as e:
                logger.error("Error invoking model {}: {}", model.model_name, e)

        # Only sleep if not on the last attempt
        if attempt < inference_call.max_retries - 1:
            backoff_secs = 2 ** (attempt + 2)
            logger.debug("Backing off for {} seconds before next attempt...", backoff_secs)
            await asyncio.sleep(backoff_secs)

    logger.critical(
        "Failed to get response from model {} after {} attempts",
<<<<<<< HEAD
        model.model_name, inference_call.max_retries
=======
        model.model_name,
        inference_call.max_retries,
>>>>>>> 13f1c0d2
    )
    return ""


async def _run_inference_async_helper(
<<<<<<< HEAD
    models: List[Model],
    inference_calls: List[InferenceCall]
) -> Dict[str, List[str]]:
    """
    Launch tasks for each (model, inference_call) pair in parallel, respecting concurrency.
    
=======
    models: List[Model], inference_calls: List[InferenceCall]
) -> Dict[str, List[str]]:
    """
    Launch tasks for each (model, inference_call) pair in parallel, respecting concurrency.

>>>>>>> 13f1c0d2
    Returns:
        Dict[str, List[str]]: A dictionary keyed by model.model_name, each value
        is a list of responses (strings) in the same order as 'inference_calls'.
    """
    logger.info("Starting asynchronous inference with per-model concurrency control.")

    # Instead of a single global concurrency, create a semaphore per model based on model.max_concurrent_requests
    model_semaphores: Dict[str, asyncio.Semaphore] = {}
    for model in models:
        # If not specified, default to something reasonable like 1
        concurrency = max(model.max_concurrent_requests, 1)
        semaphore = asyncio.Semaphore(concurrency)
        model_semaphores[model.model_name] = semaphore
        logger.debug(
            "Created semaphore for model='{}' with concurrency={}",
<<<<<<< HEAD
            model.model_name, concurrency
=======
            model.model_name,
            concurrency,
>>>>>>> 13f1c0d2
        )

    tasks = []
    # We'll build tasks in an order that ensures each model gets a contiguous
    # slice in the final results.
    for model in models:
        semaphore = model_semaphores[model.model_name]
        for call in inference_calls:
            tasks.append(_retry_with_backoff(model, call, semaphore))

    logger.info(
        "Total tasks scheduled: {}  (models={}  x  calls={})",
<<<<<<< HEAD
        len(tasks), len(models), len(inference_calls)
=======
        len(tasks),
        len(models),
        len(inference_calls),
>>>>>>> 13f1c0d2
    )

    # Run them all concurrently
    results = await tqdm_asyncio.gather(*tasks)
    logger.success("Completed parallel inference for all models.")

    # Re-map results back to {model_name: [list_of_responses]}
    responses: Dict[str, List[str]] = {}
    idx = 0
    n_calls = len(inference_calls)
    for model in models:
        slice_end = idx + n_calls
        model_responses = results[idx:slice_end]
        responses[model.model_name] = model_responses
        idx = slice_end

    # Optional debug: confirm each model's result count
    for model in models:
        logger.debug(
            "Model '{}' produced {} responses.",
<<<<<<< HEAD
            model.model_name, len(responses[model.model_name])
=======
            model.model_name,
            len(responses[model.model_name]),
>>>>>>> 13f1c0d2
        )

    return responses


def _load_models(base_config: Dict[str, Any], step_name: str) -> List[Model]:
    """
    Load only the models assigned to this step from the config's 'model_list' and 'model_roles'.
    If no model role is defined for the step, use the first model from model_list.
    """
    all_configured_models = base_config.get("model_list", [])
    role_models = base_config.get("model_roles", {}).get(step_name, [])
<<<<<<< HEAD
    
=======

>>>>>>> 13f1c0d2
    # If no role models are defined for this step, use the first model from model_list
    if not role_models and all_configured_models:
        logger.info(
            "No models defined in model_roles for step '{}'. Using the first model from model_list: {}",
            step_name,
<<<<<<< HEAD
            all_configured_models[0]["model_name"]
        )
        return [Model(**all_configured_models[0])]
    
    # Filter out only those with a matching 'model_name'
    matched = [
        Model(**m) for m in all_configured_models
        if m["model_name"] in role_models
    ]
=======
            all_configured_models[0]["model_name"],
        )
        return [Model(**all_configured_models[0])]

    # Filter out only those with a matching 'model_name'
    matched = [Model(**m) for m in all_configured_models if m["model_name"] in role_models]
>>>>>>> 13f1c0d2
    logger.info(
        "Found {} models in config for step '{}': {}",
        len(matched),
        step_name,
<<<<<<< HEAD
        [m.model_name for m in matched]
=======
        [m.model_name for m in matched],
>>>>>>> 13f1c0d2
    )
    return matched


def run_inference(
<<<<<<< HEAD
    config: Dict[str, Any],
    step_name: str,
    inference_calls: List[InferenceCall]
=======
    config: Dict[str, Any], step_name: str, inference_calls: List[InferenceCall]
>>>>>>> 13f1c0d2
) -> Dict[str, List[str]]:
    """
    Run inference in parallel for the given step_name and inference_calls.

    Returns a dictionary of the form:
        {
            "model_name_1": [resp_for_call_1, resp_for_call_2, ... ],
            "model_name_2": [...],
            ...
        }
    """
    # 1. Load relevant models for the pipeline step
    models = _load_models(config, step_name)
    if not models:
        logger.warning("No models found for step '{}'. Returning empty dictionary.", step_name)
        return {}

    # 2. Run the concurrency-enabled async helper
    try:
        return asyncio.run(_run_inference_async_helper(models, inference_calls))
    except Exception as e:
        logger.critical("Error running inference for step '{}': {}", step_name, e)
        return {}<|MERGE_RESOLUTION|>--- conflicted
+++ resolved
@@ -1,64 +1,6 @@
 """
 Inference Engine For Yourbench - Now with true concurrency throttling.
 """
-<<<<<<< HEAD
-
-import litellm
-from dataclasses import dataclass, field
-from dotenv import load_dotenv
-from loguru import logger
-from typing import Dict, Any, List, Optional
-import sys
-import uuid
-import asyncio
-import time  # ### [CHANGED OR ADDED] ### for timing logs
-from contextlib import asynccontextmanager
-from huggingface_hub import AsyncInferenceClient
-if sys.version_info >= (3, 11):
-    from asyncio import timeout as aio_timeout
-else:
-    from async_timeout import timeout as aio_timeout
-
-from tqdm.asyncio import tqdm_asyncio
-
-load_dotenv()
-
-GLOBAL_TIMEOUT = 1800
-
-# TODO: why do we need these lines
-# Optional: Customize success/failure callbacks
-litellm.success_callback = ['langfuse']
-litellm.failure_callback = ['langfuse']
-class EventLoopAwareCache(litellm.InMemoryCache):
-    """
-    A cache that maintains cache isolation between event loops.
-
-    LiteLLM caches LLM clients for better performance, but shares this cache across
-    event loops. LiteLLM uses httpx AsyncClient under the hood, and you should not
-    share AsyncClients across event loops.
-    - Same issue posted to LiteLLM: https://github.com/BerriAI/litellm/issues/7667
-    - Reference to httpx behavior: https://github.com/encode/httpx/issues/2473
-
-    The cache needs to manage a uuid identifier that won't be reused after an event
-    loop is terminated.
-    """
-    def get_cache(self, key, **kwargs):
-        new_key = self._get_event_loop_aware_cache_key(key)
-        return super().get_cache(new_key)
-
-    def set_cache(self, key, value, **kwargs):
-        new_key = self._get_event_loop_aware_cache_key(key)
-        return super().set_cache(new_key, value, **kwargs)
-
-    def _get_event_loop_aware_cache_key(self, key):
-        loop = asyncio.get_running_loop()
-        if not hasattr(loop, "_custom_identifier"):
-            loop._custom_identifier = uuid.uuid4()
-        loop_id = loop._custom_identifier
-        return f"{key}-{loop_id}"
-
-litellm.in_memory_llm_clients_cache = EventLoopAwareCache()
-=======
 
 import os
 import time
@@ -78,19 +20,10 @@
 
 GLOBAL_TIMEOUT = 300
 
->>>>>>> 13f1c0d2
 
 @dataclass
 class Model:
     model_name: str
-<<<<<<< HEAD
-    request_style: str = "openai"
-    base_url: str = None
-    api_key: str = None
-    max_concurrent_requests: int = 8
-    inference_backend: str = "litellm"
-    provider: str = None
-=======
     # You can find the list of available providers here: https://huggingface.co/docs/huggingface_hub/guides/inference#supported-providers-and-tasks
     provider: str | None = None
     base_url: str | None = None
@@ -102,17 +35,10 @@
     def __post_init__(self):
         if self.api_key is None:
             self.api_key = os.getenv("HF_TOKEN", None)
->>>>>>> 13f1c0d2
 
 
 @dataclass
 class InferenceCall:
-<<<<<<< HEAD
-    messages: List[Dict[str, str]]
-    temperature: Optional[float] = None
-    tags: List[str] = field(default_factory=lambda: ['dev'])
-    max_retries: int = 6
-=======
     """
     A class that represents an inference call to a model.
 
@@ -129,7 +55,6 @@
     temperature: Optional[float] = None
     tags: List[str] = field(default_factory=lambda: ["dev"])
     max_retries: int = 8
->>>>>>> 13f1c0d2
     seed: Optional[int] = None
 
 
@@ -138,23 +63,6 @@
     inference_calls: List[InferenceCall]
 
 
-<<<<<<< HEAD
-@asynccontextmanager
-async def _timeout_context(timeout_seconds: int):
-    """
-    Async context manager to raise a TimeoutError if code inside takes
-    longer than 'timeout_seconds'.
-    """
-    try:
-        async with aio_timeout(timeout_seconds):
-            yield
-    except asyncio.TimeoutError:
-        logger.error("Operation timed out after {} seconds", timeout_seconds)
-        raise
-
-
-=======
->>>>>>> 13f1c0d2
 async def _get_response(model: Model, inference_call: InferenceCall) -> str:
     """
     Send one inference call to the model endpoint within a global timeout context.
@@ -163,66 +71,6 @@
     start_time = time.time()
     logger.debug(
         "START _get_response: model='{}'  (timestamp={:.4f})",
-<<<<<<< HEAD
-        model.model_name, start_time
-    )
-
-    if model.inference_backend == "litellm":
-        response = await litellm.acompletion(
-            model=f"{model.request_style}/{model.model_name}",
-            base_url=model.base_url,
-            api_key=model.api_key,
-            messages=inference_call.messages,
-            temperature=inference_call.temperature,
-            metadata={"tags": inference_call.tags},
-            timeout=GLOBAL_TIMEOUT
-        )
-    elif model.inference_backend == "hf_hub":
-        # make the client first
-        # TODO: support langfuse logging with hf_hub
-        client = AsyncInferenceClient(
-            model = model.model_name,
-            token = model.api_key,
-            provider=model.provider,
-            base_url=model.base_url,
-            timeout=GLOBAL_TIMEOUT
-        )
-        # get the response
-        response = await client.chat.completions.create(
-            messages=inference_call.messages,
-            temperature=inference_call.temperature,
-        )
-    # Safe-guarding in case the response is missing .choices
-    if not response or not response.choices:
-        logger.warning("Empty response or missing .choices from model {}", model.model_name)
-        return ""
-
-    finish_time = time.time()
-    logger.debug(
-        "END _get_response: model='{}'  (timestamp={:.4f}, duration={:.2f}s)",
-        model.model_name, finish_time, (finish_time - start_time)
-    )
-    logger.trace("Response content from model {} = {}", model.model_name, response.choices[0].message.content)
-    return response.choices[0].message.content
-
-
-async def _retry_with_backoff(
-    model: Model,
-    inference_call: InferenceCall,
-    semaphore: asyncio.Semaphore
-) -> str:
-    """
-    Attempt to get the model's response with a simple exponential backoff,
-    while respecting the concurrency limit via 'semaphore'.
-    Logs concurrency acquisitions and re-tries.
-    """
-    for attempt in range(inference_call.max_retries):
-        # We log the attempt count
-        logger.debug(
-            "Attempt {} of {} for model '{}', waiting for semaphore...",
-            attempt + 1, inference_call.max_retries, model.model_name
-        )
-=======
         model.model_name,
         start_time,
     )
@@ -280,18 +128,13 @@
             inference_call.max_retries,
             model.model_name,
         )
->>>>>>> 13f1c0d2
         async with semaphore:  # enforce concurrency limit per-model
             try:
                 logger.debug(
                     "Semaphore acquired for model='{}' on attempt={} (max_concurrent={}).",
-<<<<<<< HEAD
-                    model.model_name, attempt + 1, model.max_concurrent_requests
-=======
                     model.model_name,
                     attempt + 1,
                     model.max_concurrent_requests,
->>>>>>> 13f1c0d2
                 )
                 return await _get_response(model, inference_call)
             except Exception as e:
@@ -305,31 +148,18 @@
 
     logger.critical(
         "Failed to get response from model {} after {} attempts",
-<<<<<<< HEAD
-        model.model_name, inference_call.max_retries
-=======
         model.model_name,
         inference_call.max_retries,
->>>>>>> 13f1c0d2
     )
     return ""
 
 
 async def _run_inference_async_helper(
-<<<<<<< HEAD
-    models: List[Model],
-    inference_calls: List[InferenceCall]
-) -> Dict[str, List[str]]:
-    """
-    Launch tasks for each (model, inference_call) pair in parallel, respecting concurrency.
-    
-=======
     models: List[Model], inference_calls: List[InferenceCall]
 ) -> Dict[str, List[str]]:
     """
     Launch tasks for each (model, inference_call) pair in parallel, respecting concurrency.
 
->>>>>>> 13f1c0d2
     Returns:
         Dict[str, List[str]]: A dictionary keyed by model.model_name, each value
         is a list of responses (strings) in the same order as 'inference_calls'.
@@ -345,12 +175,8 @@
         model_semaphores[model.model_name] = semaphore
         logger.debug(
             "Created semaphore for model='{}' with concurrency={}",
-<<<<<<< HEAD
-            model.model_name, concurrency
-=======
             model.model_name,
             concurrency,
->>>>>>> 13f1c0d2
         )
 
     tasks = []
@@ -363,13 +189,9 @@
 
     logger.info(
         "Total tasks scheduled: {}  (models={}  x  calls={})",
-<<<<<<< HEAD
-        len(tasks), len(models), len(inference_calls)
-=======
         len(tasks),
         len(models),
         len(inference_calls),
->>>>>>> 13f1c0d2
     )
 
     # Run them all concurrently
@@ -390,12 +212,8 @@
     for model in models:
         logger.debug(
             "Model '{}' produced {} responses.",
-<<<<<<< HEAD
-            model.model_name, len(responses[model.model_name])
-=======
             model.model_name,
             len(responses[model.model_name]),
->>>>>>> 13f1c0d2
         )
 
     return responses
@@ -408,55 +226,29 @@
     """
     all_configured_models = base_config.get("model_list", [])
     role_models = base_config.get("model_roles", {}).get(step_name, [])
-<<<<<<< HEAD
-    
-=======
-
->>>>>>> 13f1c0d2
+
     # If no role models are defined for this step, use the first model from model_list
     if not role_models and all_configured_models:
         logger.info(
             "No models defined in model_roles for step '{}'. Using the first model from model_list: {}",
             step_name,
-<<<<<<< HEAD
-            all_configured_models[0]["model_name"]
-        )
-        return [Model(**all_configured_models[0])]
-    
-    # Filter out only those with a matching 'model_name'
-    matched = [
-        Model(**m) for m in all_configured_models
-        if m["model_name"] in role_models
-    ]
-=======
             all_configured_models[0]["model_name"],
         )
         return [Model(**all_configured_models[0])]
 
     # Filter out only those with a matching 'model_name'
     matched = [Model(**m) for m in all_configured_models if m["model_name"] in role_models]
->>>>>>> 13f1c0d2
     logger.info(
         "Found {} models in config for step '{}': {}",
         len(matched),
         step_name,
-<<<<<<< HEAD
-        [m.model_name for m in matched]
-=======
         [m.model_name for m in matched],
->>>>>>> 13f1c0d2
     )
     return matched
 
 
 def run_inference(
-<<<<<<< HEAD
-    config: Dict[str, Any],
-    step_name: str,
-    inference_calls: List[InferenceCall]
-=======
     config: Dict[str, Any], step_name: str, inference_calls: List[InferenceCall]
->>>>>>> 13f1c0d2
 ) -> Dict[str, List[str]]:
     """
     Run inference in parallel for the given step_name and inference_calls.
