--- conflicted
+++ resolved
@@ -1,61 +1,3 @@
-<<<<<<< HEAD
-from datasets import load_dataset, Dataset, concatenate_datasets
-from typing import Dict, Any
-from loguru import logger
-
-def smart_get_source_dataset_name(stage_name: str, config: Dict[str, Any]) -> str:
-
-    return config.get("pipeline", {}).get(stage_name, {}).get("source_dataset_name", config.get("hf_configuration", {}).get("global_dataset_name"))
-
-def smart_get_source_subset(stage_name: str, config: Dict[str, Any]) -> str:
-    return config.get("pipeline", {}).get(stage_name, {}).get("source_subset", "")
-
-def smart_get_output_dataset_name(stage_name: str, config: Dict[str, Any]) -> str:
-    return config.get("pipeline", {}).get(stage_name, {}).get("output_dataset_name", config.get("hf_configuration", {}).get("global_dataset_name"))
-
-def smart_get_output_subset(stage_name: str, config: Dict[str, Any]) -> str:
-    return config.get("pipeline", {}).get(stage_name, {}).get("output_subset", "")
-
-
-def smart_load_dataset(dataset_name: str, config: Dict[str, Any], dataset_subset: str = "", split: str = "train") -> Dataset:
-    """
-    Load a dataset from huggingface, with the option to concatenate with an existing dataset
-    """
-    if not dataset_name:
-        # try to get the global dataset name
-        dataset_name = config.get("hf_configuration", {}).get("global_dataset_name")
-    # check the name, does it have a organization in it?
-    if "/" not in dataset_name:
-        dataset_name = f"{config.get('hf_configuration', {}).get('hf_organization')}/{dataset_name}"
-    # load the dataset
-    dataset = load_dataset(
-        dataset_name, token=config.get("hf_configuration", {}).get("token"), name=dataset_subset, split=split
-        )
-    return dataset
-
-def save_dataset(dataset: Dataset, step_name: str, config: Dict[str, Any], output_dataset_name: str, output_subset: str = None, split: str = "train") -> None:
-    """
-    Save a dataset to huggingface
-    """
-    output_subset = output_subset or smart_get_output_subset(step_name, config)
-    
-    if not output_dataset_name:
-        output_dataset_name = smart_get_output_dataset_name(step_name, config)
-    local_path = config.get("pipeline", {}).get(step_name, {}).get("local_dataset_path", False)
-    if local_path:
-        dataset.save_to_disk(local_path)
-
-    # check if we need to concatenate with an existing dataset
-    if config.get("pipeline", {}).get(step_name, {}).get("concat_existing_dataset", False):
-        try:
-            existing_dataset = smart_load_dataset(output_dataset_name, config, output_subset, split)
-            dataset = concatenate_datasets([existing_dataset, dataset])
-        except Exception as e:
-            logger.warning(f"Failed to concatenate existing dataset: {e}. Skipping concatenation.")
-    # push to hub
-    dataset.push_to_hub(output_dataset_name, token=config.get("hf_configuration", {}).get("token"), private=config.get("hf_configuration", {}).get("private"), split=split, config_name=output_subset)
-    return
-=======
 import os
 from typing import Any, Dict, Optional
 
@@ -356,5 +298,4 @@
             private=config["hf_configuration"].get("private", True),
             config_name=config_name,
         )
-        logger.success(f"Dataset successfully pushed to HuggingFace Hub with repo_id='{dataset_repo_name}'")
->>>>>>> 13f1c0d2
+        logger.success(f"Dataset successfully pushed to HuggingFace Hub with repo_id='{dataset_repo_name}'")