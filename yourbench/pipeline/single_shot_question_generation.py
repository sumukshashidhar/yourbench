# ============================================================
# single_shot_question_generation.py
# ============================================================
"""
Single-Hop Question Generation Module

<<<<<<< HEAD
Minimal approach:
----------------
- Each "chunks" entry is now just:
    { "chunk_id": "...", "chunk_text": "..." }
- We only store that chunk_id in the final question row (plus document_id),
  so you can map which chunk is responsible for each question.
- We do NOT store chunk_location_id or chunk_uuid. 
- The final question dataset includes columns:
    [chunk_id, document_id, question, self_answer, estimated_difficulty, ...]
=======
Refactored to:
1) Support multiple generating models in one run.
2) Produce a question-focused dataset with one row per generated question.
3) Retain the option to concatenate multiple runs if desired.

Configuration Example (from config["pipeline"]["single_shot_question_generation"]):
-----------------------------------------------------------------------------------
single_shot_question_generation:
  local_dataset_path: data/example/single_shot_questions
  diversification_seed: "24 year old adult"
  run: true

Dependencies/Assumptions:
- The pipeline config includes a "model_roles" entry for "single_shot_question_generation"
  listing all generating models you wish to use.
- The run_inference(...) call returns a dict mapping each model_name to a list of responses,
  preserving order with the "call_index_to_row_chunk" structure.
- The question-level dataset uses the columns requested:
  chunk_id,
  document_id,
  chunk_location_id,
  diversification_seed,
  question,
  self_answer,
  estimated_difficulty,
  self_assessed_question_type,
  generating_model
>>>>>>> d75abf97
"""

import json
import re
import random
from dataclasses import dataclass, field
from typing import List, Dict, Any

from loguru import logger
from datasets import Dataset

<<<<<<< HEAD
from yourbench.utils.dataset_engine import (
    smart_load_dataset,
    smart_get_source_dataset_name,
    smart_get_output_dataset_name,
    smart_get_source_subset,
    smart_get_output_subset,
    save_dataset
)
=======
from yourbench.utils.dataset_engine import custom_load_dataset
from yourbench.utils.dataset_engine import custom_save_dataset
>>>>>>> d75abf97
from yourbench.utils.inference_engine import InferenceCall, run_inference
from yourbench.utils.prompts import (
    QUESTION_GENERATION_SYSTEM_PROMPT,
    QUESTION_GENERATION_USER_PROMPT,
)


# === Data Model for storing each question row ===
@dataclass
class SingleHopQuestionRow:
    """
    Minimal question row.

    chunk_id: which single-hop chunk this question came from
    document_id: the original document
    question: the generated question text
    self_answer: a plausible answer or reasoning from the model
    estimated_difficulty: an integer from 1-10
    self_assessed_question_type: a descriptor for question style or category
    generating_model: which model produced this question
    thought_process: a free-form description of how the question was derived
    """
    chunk_id: str
    document_id: str
    question: str
    self_answer: str
    estimated_difficulty: int
    self_assessed_question_type: str
    generating_model: str
    thought_process: str


def run(config: Dict[str, Any]) -> None:
    """
    Main entry point for the single-shot question generation pipeline stage.
    
    This function:

    1. Loads the dataset containing document summaries and single-hop chunks.
    2. Optionally samples a subset of chunks according to user-defined config 
       to limit cost (fixed count or fixed percentage).
    3. For each sampled chunk, calls an LLM to generate question-answer pairs.
    4. Constructs a final question-level dataset with relevant fields.
    5. Saves the question dataset to disk or the Hugging Face Hub.

    The YAML config should contain a block like:

    single_shot_question_generation:
      run: true
      source_subset: chunked_documents
      output_subset: single_shot_questions
      additional_instructions: "Generate moderately challenging questions"
      chunk_sampling:
        mode: "percentage"  # or "count"
        value: 0.5          # if percentage, 0.5 => 50% of chunks
                            # if count, e.g., 10 => sample 10 chunks
        random_seed: 42

    The key "chunk_sampling" is optional. If not present, all chunks will be used.
    """
    stage_cfg = config.get("pipeline", {}).get("single_shot_question_generation", {})
    if not stage_cfg.get("run", False):
        logger.info("single_shot_question_generation stage is disabled. Skipping")
        return

<<<<<<< HEAD
    # === Identify source & output dataset info from config ===
    source_dataset_name = smart_get_source_dataset_name("single_shot_question_generation", config)
    output_dataset_name = smart_get_output_dataset_name("single_shot_question_generation", config)
    source_subset = smart_get_source_subset("single_shot_question_generation", config)
    output_subset = smart_get_output_subset("single_shot_question_generation", config)

    logger.info("Loading chunked dataset for single-shot QG: {}", source_dataset_name)
    dataset = smart_load_dataset(source_dataset_name, config, dataset_subset=source_subset)
    logger.info("Loaded dataset with {} rows.", len(dataset))
=======
    # === Step 1: Load the chunked dataset ===
    diversification_seed = stage_cfg.get("diversification_seed", "generic_seed")
    use_multihop = stage_cfg.get("use_multihop", False)

    logger.info("Loading chunked dataset")
    dataset = custom_load_dataset(config=config, step_name="chunking")
    logger.info("Loaded dataset with {} rows", len(dataset))
>>>>>>> d75abf97

    # === Prepare system prompt for question generation ===
    system_msg = {"role": "system", "content": QUESTION_GENERATION_SYSTEM_PROMPT}

    # Will collect all calls to inference and a map back to row
    all_inference_calls: List[InferenceCall] = []
    call_index_map: List[tuple] = []

    # === Helper to sample chunks according to config ===
    def sample_chunks_if_needed(chunks_list: List[Dict[str, Any]]) -> List[Dict[str, Any]]:
        """
        Given the config's `chunk_sampling` block, either sample a fraction or 
        a fixed number of chunks, or return them all if none specified.
        """
        chunk_sampling_cfg = stage_cfg.get("chunk_sampling", {})
        if not chunk_sampling_cfg:
            # If no sampling config is provided, return all
            return chunks_list

        mode = chunk_sampling_cfg.get("mode", "all").lower()  # 'percentage' or 'count'
        value = chunk_sampling_cfg.get("value", 1.0)
        rand_seed = chunk_sampling_cfg.get("random_seed", 42)
        random.seed(rand_seed)

        total_chunks = len(chunks_list)
        if total_chunks == 0:
            return chunks_list

        if mode == "percentage":
            # e.g. value=0.5 means 50%
            k = int(total_chunks * float(value))
            k = max(0, min(k, total_chunks))
            if k < total_chunks:
                return random.sample(chunks_list, k)
            return chunks_list

        elif mode == "count":
            # e.g. value=10 means sample 10 chunks
            k = min(int(value), total_chunks)
            if k < total_chunks:
                return random.sample(chunks_list, k)
            return chunks_list

        # Fallback if mode not recognized
        return chunks_list

    # === Loop over each row in the dataset, and sample chunks as needed ===
    for row_idx, row in enumerate(dataset):
<<<<<<< HEAD
        doc_summary = row.get("document_summary", "No summary available.")
=======
        # Use multi_hop or single-hop chunks
        relevant_chunks = row["multihop_chunks"] if use_multihop else row["chunks"]

        doc_summary = row.get("document_summary", "No summary available")
>>>>>>> d75abf97
        title = row.get("document_filename", f"Document_{row_idx}")
        doc_id = row.get("document_id", f"doc_{row_idx}")

        single_hop_chunks = row.get("chunks", [])
        if not isinstance(single_hop_chunks, list) or not single_hop_chunks:
            logger.debug("No chunks found in row index={} for doc_id={}. Skipping row.", row_idx, doc_id)
            continue

        # Sample chunks to control cost
        chosen_chunks = sample_chunks_if_needed(single_hop_chunks)

        additional_instructions = stage_cfg.get("additional_instructions", "undergraduate")

        # For each chunk, build an inference call
        for c_idx, chunk_dict in enumerate(chosen_chunks):
            if not isinstance(chunk_dict, dict):
                # Fallback if old format
                chunk_text = str(chunk_dict)
                chunk_id = f"{doc_id}_{c_idx}"
            else:
                chunk_text = chunk_dict.get("chunk_text", "")
                chunk_id = chunk_dict.get("chunk_id", f"{doc_id}_{c_idx}")

            user_prompt_str = QUESTION_GENERATION_USER_PROMPT.format(
                title=title,
                document_summary=doc_summary,
                text_chunk=chunk_text,
                additional_instructions=additional_instructions
            )
            user_msg = {"role": "user", "content": user_prompt_str}
            inference_call = InferenceCall(
                messages=[system_msg, user_msg],
                tags=["single_shot_qa"]
            )
            all_inference_calls.append(inference_call)
            call_index_map.append((row_idx, doc_id, chunk_id))

    if not all_inference_calls:
<<<<<<< HEAD
        logger.warning("No calls were created for single_shot_question_generation. Exiting.")
        return

    logger.info("Sending {} calls to inference for single-shot question generation.", len(all_inference_calls))
    # === Run the calls in parallel using the pipeline's inference engine ===
=======
        logger.warning("No chunks found. Exiting single_shot_question_generation")
        return

    # === Step 2: Run inference on all calls with all models
    logger.info("Sending {} total calls to inference for single-hop QG", len(all_inference_calls))
>>>>>>> d75abf97
    responses_dict = run_inference(
        config=config,
        step_name="single_shot_question_generation",
        inference_calls=all_inference_calls,
    )

    # We'll store the final question dataset rows in memory
    question_dataset_rows: List[Dict[str, Any]] = []

    # For each model that responded, we have a list of responses in the same order
    for model_name, model_responses in responses_dict.items():
        logger.info("Processing {} responses from model: {}", len(model_responses), model_name)

        # Check for mismatch in number of responses
        if len(model_responses) != len(call_index_map):
            logger.error(
<<<<<<< HEAD
                "Model '{}' returned {} responses but we have {} calls. Possible mismatch.",
                model_name, len(model_responses), len(call_index_map)
=======
                "Model '{}' returned {} responses, but we expected {}. Skipping leftover items",
                model_name, len(model_responses), len(call_index_to_row_chunk)
>>>>>>> d75abf97
            )

        # Process each raw response in order
        for idx, raw_resp in enumerate(model_responses):
            if idx >= len(call_index_map):
                break
            row_idx, doc_id, chunk_id = call_index_map[idx]

<<<<<<< HEAD
            # Extract JSON containing question-answer pairs
            json_str = _extract_output_json(raw_resp)
            if not json_str.strip():
=======
            # Attempt to parse JSON from the raw response
            if raw_response is None:
                logger.warning(
                    "Response is None for row {}, chunk {}. Model={}",
                    row_idx, c_idx, model_name
                )
                continue

            parsed_json_str = _extract_output_json(raw_response)
            if not parsed_json_str.strip():
>>>>>>> d75abf97
                logger.warning(
                    "No parseable JSON found for row_idx={}, chunk_id={}, model={}. Skipping.",
                    row_idx, chunk_id, model_name
                )
                continue

            try:
                question_answer_pairs = json.loads(json_str)
            except Exception as e:
                logger.warning(
                    "JSON parse error row_idx={}, chunk_id={}, model={}: {}",
                    row_idx, chunk_id, model_name, e
                )
                continue

            if not isinstance(question_answer_pairs, list):
                logger.warning(
                    "Expected a list of QA pairs, got something else for row_idx={}, chunk_id={}, model={}.",
                    row_idx, chunk_id, model_name
                )
                continue

            # Process each QA pair
            for qap in question_answer_pairs:
                if not isinstance(qap, dict):
                    logger.warning(
                        "Invalid QA pair structure for row_idx={}, chunk_id={}, model={}. Expected dict, got {}",
                        row_idx, chunk_id, model_name, type(qap).__name__
                    )
                    continue

                # Extract fields robustly
                question_text = qap.get("question", "").strip()
                if not question_text:
                    logger.debug("Empty question found, skipping. row_idx={}, chunk_id={}", row_idx, chunk_id)
                    continue
                self_answer = qap.get("answer", "").strip()

                # Difficulty
                difficulty_raw = qap.get("estimated_difficulty", 5)
                try:
                    difficulty_val = int(difficulty_raw)
                except (ValueError, TypeError):
                    logger.warning("Invalid estimated_difficulty '{}', defaulting to 5", difficulty_raw)
                    difficulty_val = 5

                # Question type
                qtype = qap.get("question_type", "unknown")
                if not isinstance(qtype, str):
                    qtype = str(qtype)

                # Thought process
                thought_process = qap.get("thought_process", "")
                if not isinstance(thought_process, str):
                    thought_process = str(thought_process)

                # Construct row object
                question_row = SingleHopQuestionRow(
                    chunk_id=chunk_id,
                    document_id=doc_id,
                    question=question_text,
                    self_answer=self_answer,
                    estimated_difficulty=difficulty_val,
                    self_assessed_question_type=qtype,
                    generating_model=model_name,
                    thought_process=thought_process
                )
                question_dataset_rows.append(question_row.__dict__)

    if not question_dataset_rows:
<<<<<<< HEAD
        logger.warning("No valid questions produced in single_shot_question_generation. Exiting.")
        return

    logger.info("Constructing a final dataset with {} single-hop questions.", len(question_dataset_rows))
    # Convert our list of dicts to an HF Dataset
    col_names = question_dataset_rows[0].keys()
    final_data = {c: [row[c] for row in question_dataset_rows] for c in col_names}
    question_dataset = Dataset.from_dict(final_data)

    # === Save the question dataset ===
    logger.info("Saving single-shot questions to dataset name '{}'.", output_dataset_name)
    save_dataset(
=======
        logger.warning("No valid question rows produced. Exiting single_shot_question_generation")
        return

    # === Step 4: Convert question_dataset_rows -> HF Dataset, and save
    logger.info("Constructing question-level dataset with {} rows..", len(question_dataset_rows))
    question_dataset = Dataset.from_dict({
        k: [d[k] for d in question_dataset_rows]
        for k in question_dataset_rows[0].keys()
    })

    logger.info("Saving single-shot question subset")
    custom_save_dataset(
>>>>>>> d75abf97
        dataset=question_dataset,
        config=config,
<<<<<<< HEAD
        output_dataset_name=output_dataset_name,
        output_subset=output_subset
=======
        step_name="single_shot_question_generation",
>>>>>>> d75abf97
    )
    logger.success("Single-shot question generation completed successfully")


# === Helper Functions ===

def _extract_tag_content(text: str, tag: str) -> str:
    """
    Extract the text enclosed in <tag>...</tag>.
    Returns empty string if not found.
    """
    pattern = fr"<{tag}\s*>([\s\S]*?)</{tag}>"
    match = re.search(pattern, text)
<<<<<<< HEAD
    return match.group(1).strip() if match else ""
=======
    if match:
        logger.debug("Tag <{}> found. Extracted substring length = {}", tag, len(match.group(1)))
        return match.group(1).strip()
    else:
        logger.debug("Tag <{}> not found in the response", tag)
        return ""
>>>>>>> d75abf97


def _extract_output_json(raw_response: str) -> str:
    """
    Attempt to extract JSON from the model response by searching
    for <output_json> tags or fenced code blocks with 'json'.
    """
    # 1) Check <output_json> block
    extracted = _extract_tag_content(raw_response, "output_json")
    if extracted.strip():
        sanitized = _maybe_strip_triple_backticks(extracted)
        if sanitized.strip():
            return sanitized

    # 2) Check ```json fenced block
    fence_pattern = r"```json\s*([\s\S]*?)\s*```"
    fence_match = re.search(fence_pattern, raw_response)
    if fence_match:
        return fence_match.group(1).strip()

<<<<<<< HEAD
    # 3) Attempt a best-effort bracket-based extraction
    fallback_candidates = _best_effort_json_extract(raw_response)
    return fallback_candidates[0] if fallback_candidates else ""
=======
    logger.debug("No ```json fenced block found. Will try best-effort bracket extraction next")
    # 3. fallback
    fallback_candidates = _best_effort_json_extract(raw_response)
    if fallback_candidates:
        logger.debug("best_effort_json_extract produced {} candidate(s)", len(fallback_candidates))
        return fallback_candidates[0]

    logger.debug("No parseable snippet found using fallback approach either")
    return ""
>>>>>>> d75abf97


def _maybe_strip_triple_backticks(text_in: str) -> str:
    """
    If the text is wrapped in triple backticks (```), remove them.
    """
    pattern = r"^\s*```(?:json)?\s*([\s\S]*?)\s*```$"
    m = re.match(pattern, text_in)
    if m:
        return m.group(1)
    return text_in


def _best_effort_json_extract(full_text: str) -> List[str]:
    """
    Search for bracket-delimited content that might be valid JSON.
    Returns a list of candidate strings.
    """
    pattern = r"([\[{].*?[\]}])"
    matches = re.findall(pattern, full_text, flags=re.DOTALL)
    candidates = []
    for m in matches:
        if (m.startswith("[") and m.endswith("]")) or (m.startswith("{") and m.endswith("}")):
            candidates.append(m.strip())
    return candidates<|MERGE_RESOLUTION|>--- conflicted
+++ resolved
@@ -4,7 +4,6 @@
 """
 Single-Hop Question Generation Module
 
-<<<<<<< HEAD
 Minimal approach:
 ----------------
 - Each "chunks" entry is now just:
@@ -14,35 +13,6 @@
 - We do NOT store chunk_location_id or chunk_uuid. 
 - The final question dataset includes columns:
     [chunk_id, document_id, question, self_answer, estimated_difficulty, ...]
-=======
-Refactored to:
-1) Support multiple generating models in one run.
-2) Produce a question-focused dataset with one row per generated question.
-3) Retain the option to concatenate multiple runs if desired.
-
-Configuration Example (from config["pipeline"]["single_shot_question_generation"]):
------------------------------------------------------------------------------------
-single_shot_question_generation:
-  local_dataset_path: data/example/single_shot_questions
-  diversification_seed: "24 year old adult"
-  run: true
-
-Dependencies/Assumptions:
-- The pipeline config includes a "model_roles" entry for "single_shot_question_generation"
-  listing all generating models you wish to use.
-- The run_inference(...) call returns a dict mapping each model_name to a list of responses,
-  preserving order with the "call_index_to_row_chunk" structure.
-- The question-level dataset uses the columns requested:
-  chunk_id,
-  document_id,
-  chunk_location_id,
-  diversification_seed,
-  question,
-  self_answer,
-  estimated_difficulty,
-  self_assessed_question_type,
-  generating_model
->>>>>>> d75abf97
 """
 
 import json
@@ -54,7 +24,6 @@
 from loguru import logger
 from datasets import Dataset
 
-<<<<<<< HEAD
 from yourbench.utils.dataset_engine import (
     smart_load_dataset,
     smart_get_source_dataset_name,
@@ -63,10 +32,6 @@
     smart_get_output_subset,
     save_dataset
 )
-=======
-from yourbench.utils.dataset_engine import custom_load_dataset
-from yourbench.utils.dataset_engine import custom_save_dataset
->>>>>>> d75abf97
 from yourbench.utils.inference_engine import InferenceCall, run_inference
 from yourbench.utils.prompts import (
     QUESTION_GENERATION_SYSTEM_PROMPT,
@@ -132,7 +97,6 @@
         logger.info("single_shot_question_generation stage is disabled. Skipping")
         return
 
-<<<<<<< HEAD
     # === Identify source & output dataset info from config ===
     source_dataset_name = smart_get_source_dataset_name("single_shot_question_generation", config)
     output_dataset_name = smart_get_output_dataset_name("single_shot_question_generation", config)
@@ -142,15 +106,6 @@
     logger.info("Loading chunked dataset for single-shot QG: {}", source_dataset_name)
     dataset = smart_load_dataset(source_dataset_name, config, dataset_subset=source_subset)
     logger.info("Loaded dataset with {} rows.", len(dataset))
-=======
-    # === Step 1: Load the chunked dataset ===
-    diversification_seed = stage_cfg.get("diversification_seed", "generic_seed")
-    use_multihop = stage_cfg.get("use_multihop", False)
-
-    logger.info("Loading chunked dataset")
-    dataset = custom_load_dataset(config=config, step_name="chunking")
-    logger.info("Loaded dataset with {} rows", len(dataset))
->>>>>>> d75abf97
 
     # === Prepare system prompt for question generation ===
     system_msg = {"role": "system", "content": QUESTION_GENERATION_SYSTEM_PROMPT}
@@ -199,14 +154,7 @@
 
     # === Loop over each row in the dataset, and sample chunks as needed ===
     for row_idx, row in enumerate(dataset):
-<<<<<<< HEAD
         doc_summary = row.get("document_summary", "No summary available.")
-=======
-        # Use multi_hop or single-hop chunks
-        relevant_chunks = row["multihop_chunks"] if use_multihop else row["chunks"]
-
-        doc_summary = row.get("document_summary", "No summary available")
->>>>>>> d75abf97
         title = row.get("document_filename", f"Document_{row_idx}")
         doc_id = row.get("document_id", f"doc_{row_idx}")
 
@@ -245,19 +193,11 @@
             call_index_map.append((row_idx, doc_id, chunk_id))
 
     if not all_inference_calls:
-<<<<<<< HEAD
         logger.warning("No calls were created for single_shot_question_generation. Exiting.")
         return
 
     logger.info("Sending {} calls to inference for single-shot question generation.", len(all_inference_calls))
     # === Run the calls in parallel using the pipeline's inference engine ===
-=======
-        logger.warning("No chunks found. Exiting single_shot_question_generation")
-        return
-
-    # === Step 2: Run inference on all calls with all models
-    logger.info("Sending {} total calls to inference for single-hop QG", len(all_inference_calls))
->>>>>>> d75abf97
     responses_dict = run_inference(
         config=config,
         step_name="single_shot_question_generation",
@@ -274,13 +214,8 @@
         # Check for mismatch in number of responses
         if len(model_responses) != len(call_index_map):
             logger.error(
-<<<<<<< HEAD
                 "Model '{}' returned {} responses but we have {} calls. Possible mismatch.",
                 model_name, len(model_responses), len(call_index_map)
-=======
-                "Model '{}' returned {} responses, but we expected {}. Skipping leftover items",
-                model_name, len(model_responses), len(call_index_to_row_chunk)
->>>>>>> d75abf97
             )
 
         # Process each raw response in order
@@ -289,22 +224,9 @@
                 break
             row_idx, doc_id, chunk_id = call_index_map[idx]
 
-<<<<<<< HEAD
             # Extract JSON containing question-answer pairs
             json_str = _extract_output_json(raw_resp)
             if not json_str.strip():
-=======
-            # Attempt to parse JSON from the raw response
-            if raw_response is None:
-                logger.warning(
-                    "Response is None for row {}, chunk {}. Model={}",
-                    row_idx, c_idx, model_name
-                )
-                continue
-
-            parsed_json_str = _extract_output_json(raw_response)
-            if not parsed_json_str.strip():
->>>>>>> d75abf97
                 logger.warning(
                     "No parseable JSON found for row_idx={}, chunk_id={}, model={}. Skipping.",
                     row_idx, chunk_id, model_name
@@ -375,7 +297,6 @@
                 question_dataset_rows.append(question_row.__dict__)
 
     if not question_dataset_rows:
-<<<<<<< HEAD
         logger.warning("No valid questions produced in single_shot_question_generation. Exiting.")
         return
 
@@ -388,28 +309,12 @@
     # === Save the question dataset ===
     logger.info("Saving single-shot questions to dataset name '{}'.", output_dataset_name)
     save_dataset(
-=======
-        logger.warning("No valid question rows produced. Exiting single_shot_question_generation")
-        return
-
-    # === Step 4: Convert question_dataset_rows -> HF Dataset, and save
-    logger.info("Constructing question-level dataset with {} rows..", len(question_dataset_rows))
-    question_dataset = Dataset.from_dict({
-        k: [d[k] for d in question_dataset_rows]
-        for k in question_dataset_rows[0].keys()
-    })
-
-    logger.info("Saving single-shot question subset")
-    custom_save_dataset(
->>>>>>> d75abf97
         dataset=question_dataset,
         config=config,
-<<<<<<< HEAD
+        step_name="single_shot_question_generation",
+        config=config,
         output_dataset_name=output_dataset_name,
         output_subset=output_subset
-=======
-        step_name="single_shot_question_generation",
->>>>>>> d75abf97
     )
     logger.success("Single-shot question generation completed successfully")
 
@@ -423,16 +328,7 @@
     """
     pattern = fr"<{tag}\s*>([\s\S]*?)</{tag}>"
     match = re.search(pattern, text)
-<<<<<<< HEAD
     return match.group(1).strip() if match else ""
-=======
-    if match:
-        logger.debug("Tag <{}> found. Extracted substring length = {}", tag, len(match.group(1)))
-        return match.group(1).strip()
-    else:
-        logger.debug("Tag <{}> not found in the response", tag)
-        return ""
->>>>>>> d75abf97
 
 
 def _extract_output_json(raw_response: str) -> str:
@@ -453,21 +349,9 @@
     if fence_match:
         return fence_match.group(1).strip()
 
-<<<<<<< HEAD
     # 3) Attempt a best-effort bracket-based extraction
     fallback_candidates = _best_effort_json_extract(raw_response)
     return fallback_candidates[0] if fallback_candidates else ""
-=======
-    logger.debug("No ```json fenced block found. Will try best-effort bracket extraction next")
-    # 3. fallback
-    fallback_candidates = _best_effort_json_extract(raw_response)
-    if fallback_candidates:
-        logger.debug("best_effort_json_extract produced {} candidate(s)", len(fallback_candidates))
-        return fallback_candidates[0]
-
-    logger.debug("No parseable snippet found using fallback approach either")
-    return ""
->>>>>>> d75abf97
 
 
 def _maybe_strip_triple_backticks(text_in: str) -> str:
