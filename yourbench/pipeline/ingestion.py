import os
import glob
from typing import Dict, Any, Optional

from loguru import logger
from markitdown import MarkItDown

# If you have a custom OpenAI/OpenRouter Python client, import here.
# For demonstration, we use "openai.OpenAI" as a placeholder.
# If you have a different library or custom code, adjust accordingly.
try:
    from openai import OpenAI
except ImportError:
    logger.warning("Could not import 'openai.OpenAI'. Please ensure it's installed if you need LLM features.")
    OpenAI = None  # Fallback if library isn't installed


def run(config: Dict[str, Any]) -> None:
    """
    Execute the ingestion stage of the pipeline.

    This function checks the pipeline configuration for the ingestion stage. If the user
    has enabled the ingestion stage (run == True), it proceeds to:
      1. Read the source_documents_dir for all files.
      2. For each file, convert it to Markdown using MarkItDown.
      3. Save the output (.md) to the output_dir.

    If an LLM is specified in the configuration (through model_roles and model_list),
    MarkItDown can use this LLM for advanced conversions (e.g., generating image captions).

    Parameters:
        config (Dict[str, Any]): A dictionary containing overall pipeline configuration.
                                 Expected structure:
                                 {
                                   "pipeline": {
                                     "ingestion": {
                                       "source_documents_dir": str,
                                       "output_dir": str,
                                       "run": bool
                                     }
                                   },
                                   "model_roles": {
                                     "ingestion": [list_of_model_keys_for_ingestion]
                                   },
                                   "model_list": [
                                     {
                                       "model_name": str,
                                       "request_style": str,
                                       "base_url": str,
                                       "api_key": str
                                     },
                                     ...
                                   ]
                                 }

    Returns:
        None
    """
    # Validate and extract ingestion configuration 
    logger.debug(f"Ingestion config: {config.get('pipeline', {}).get('ingestion', {})}")
    ingestion_cfg = config.get("pipeline", {}).get("ingestion", {})
    if not isinstance(ingestion_cfg, dict):
        logger.error("Ingestion config is missing or incorrectly formatted.")
        return

    if not ingestion_cfg.get("run", False):
        logger.info("Ingestion stage disabled. Skipping.")
        return

    source_dir = ingestion_cfg.get("source_documents_dir")
    output_dir = ingestion_cfg.get("output_dir")
    if not source_dir or not output_dir:
        logger.error("source_documents_dir or output_dir not specified. Cannot proceed.")
        return

    # Prepare output directory 
    os.makedirs(output_dir, exist_ok=True)
    logger.debug("Ensured output directory exists: {}", output_dir)

    # (Optional) Resolve a model for advanced image descriptions, etc. 
    md = _initialize_markitdown_with_llm(config)

    # Convert each file in the source directory 
    file_paths = glob.glob(os.path.join(source_dir, "**"), recursive=True)
    if not file_paths:
        logger.warning("No files found in source directory: {}", source_dir)
        return

    logger.info(
        "Starting ingestion: converting files from '{}' to '{}'.",
        source_dir,
        output_dir
    )

    for fp in file_paths:
        if os.path.isfile(fp):
            _convert_file(fp, output_dir, md)

    logger.success("Ingestion complete. Processed files from '{}' to '{}'.", source_dir, output_dir)


def _initialize_markitdown_with_llm(config: Dict[str, Any]) -> MarkItDown:
    ingestion_roles = config.get("model_roles", {}).get("ingestion", [])
    model_list = config.get("model_list", [])

    if not ingestion_roles or not model_list:
        logger.debug("No LLM configuration found for ingestion. Using default MarkItDown.")
        return MarkItDown()

<<<<<<< HEAD
    # For simplicity, pick the first model in ingestion_roles that matches anything in model_list
    # (Feel free to adapt for more complex logic if needed)
    matched_model_config: Optional[Dict[str, Any]] = None
    for role_key in ingestion_roles:
        for model_conf in model_list:
            if model_conf.get("model_name") == role_key:
                matched_model_config = model_conf
                break
        if matched_model_config:
            break

    if not matched_model_config:
        logger.debug("No matching LLM config found for roles: {}. Using default MarkItDown.", ingestion_roles)
=======
    matched_model_config = next((m for m in model_list if m["model_name"] in ingestion_roles), None)

    if not matched_model_config:
        logger.debug("No matching LLM config found. Using default MarkItDown.")
>>>>>>> d75abf97
        return MarkItDown()

    if OpenAI is None:
<<<<<<< HEAD
        logger.warning(
            "OpenAI client library not found. Unable to initialize LLM. Using default MarkItDown."
        )
        return MarkItDown()

    # Extract relevant info
    request_style = matched_model_config.get("request_style")
    base_url = matched_model_config.get("base_url")
    api_key = matched_model_config.get("api_key")
    model_name = matched_model_config.get("model_name")  # e.g. "gemini_flash" or something similar

    # Expand any environment variables in the api_key string
    if api_key:
        api_key = os.path.expandvars(api_key)

    # Log the chosen model
    logger.info(
        "Initializing MarkItDown with LLM support: request_style='{}', model='{}'.",
        request_style,
        model_name
    )
=======
        logger.warning("OpenAI client library not found. Using default MarkItDown.")
        return MarkItDown()
>>>>>>> d75abf97

    llm_client = OpenAI(api_key=os.path.expandvars(matched_model_config.get("api_key", "")),
                        base_url=matched_model_config.get("base_url", ""))
    
    return MarkItDown(llm_client=llm_client, llm_model=matched_model_config["model_name"])


def _convert_file(file_path: str, output_dir: str, md: MarkItDown) -> None:
    """
    Convert a single file to Markdown and save the output.

    Parameters:
        file_path (str): Path to the source file to be converted.
        output_dir (str): Directory where the resulting .md file should be saved.
        md (MarkItDown): A configured MarkItDown instance.
    """
    logger.debug("Converting file: {}", file_path)
    try:
        # Convert the file to Markdown
        result = md.convert(file_path)

        # Construct an output filename with .md extension
        base_name = os.path.basename(file_path)
        file_name_no_ext = os.path.splitext(base_name)[0]
        output_file = os.path.join(output_dir, f"{file_name_no_ext}.md")

        # Save the converted text content
        with open(output_file, "w", encoding="utf-8") as out_f:
            out_f.write(result.text_content)

        logger.info("Successfully converted '{}' -> '{}'.", file_path, output_file)
    except Exception as exc:
<<<<<<< HEAD
        logger.error("Failed to convert '{}'. Error: {}", file_path, exc)


if __name__ == "__main__":
    # This is just a placeholder if you run this module directly.
    # Typically, you'd import and call `run(config)` from another part of your application.
    example_config = {
        "pipeline": {
            "ingestion": {
                "source_documents_dir": "data/example/raw",
                "output_dir": "data/example/ingested",
                "run": True
            }
        },
        "model_roles": {
            "ingestion": ["gemini_flash"]
        },
        "model_list": [
            {
                "model_name": "gemini_flash",
                "request_style": "openrouter",
                "base_url": "https://openrouter.ai/api/v1",
                "api_key": "$OPENROUTER_API_KEY"
            }
        ]
    }
    run(example_config)
=======
        logger.error("Failed to convert '{}'. Error: {}", file_path, exc)
>>>>>>> d75abf97
<|MERGE_RESOLUTION|>--- conflicted
+++ resolved
@@ -106,31 +106,15 @@
     if not ingestion_roles or not model_list:
         logger.debug("No LLM configuration found for ingestion. Using default MarkItDown.")
         return MarkItDown()
+        return MarkItDown()
 
-<<<<<<< HEAD
-    # For simplicity, pick the first model in ingestion_roles that matches anything in model_list
-    # (Feel free to adapt for more complex logic if needed)
-    matched_model_config: Optional[Dict[str, Any]] = None
-    for role_key in ingestion_roles:
-        for model_conf in model_list:
-            if model_conf.get("model_name") == role_key:
-                matched_model_config = model_conf
-                break
-        if matched_model_config:
-            break
+    matched_model_config = next((m for m in model_list if m["model_name"] in ingestion_roles), None)
 
     if not matched_model_config:
         logger.debug("No matching LLM config found for roles: {}. Using default MarkItDown.", ingestion_roles)
-=======
-    matched_model_config = next((m for m in model_list if m["model_name"] in ingestion_roles), None)
-
-    if not matched_model_config:
-        logger.debug("No matching LLM config found. Using default MarkItDown.")
->>>>>>> d75abf97
         return MarkItDown()
 
     if OpenAI is None:
-<<<<<<< HEAD
         logger.warning(
             "OpenAI client library not found. Unable to initialize LLM. Using default MarkItDown."
         )
@@ -152,15 +136,10 @@
         request_style,
         model_name
     )
-=======
-        logger.warning("OpenAI client library not found. Using default MarkItDown.")
-        return MarkItDown()
->>>>>>> d75abf97
 
-    llm_client = OpenAI(api_key=os.path.expandvars(matched_model_config.get("api_key", "")),
-                        base_url=matched_model_config.get("base_url", ""))
-    
-    return MarkItDown(llm_client=llm_client, llm_model=matched_model_config["model_name"])
+    # Construct the LLM client (this is an example, adjust to your actual client interface)
+    llm_client = OpenAI(api_key=api_key, base_url=base_url)
+    return MarkItDown(llm_client=llm_client, llm_model=model_name)
 
 
 def _convert_file(file_path: str, output_dir: str, md: MarkItDown) -> None:
@@ -188,7 +167,6 @@
 
         logger.info("Successfully converted '{}' -> '{}'.", file_path, output_file)
     except Exception as exc:
-<<<<<<< HEAD
         logger.error("Failed to convert '{}'. Error: {}", file_path, exc)
 
 
@@ -215,7 +193,4 @@
             }
         ]
     }
-    run(example_config)
-=======
-        logger.error("Failed to convert '{}'. Error: {}", file_path, exc)
->>>>>>> d75abf97
+    run(example_config)