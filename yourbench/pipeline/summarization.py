# === Summarization Pipeline Stage ===

from typing import Dict, Any, List, Optional
from loguru import logger
from datasets import Dataset
import evaluate
from random import uniform
import functools
from concurrent.futures import ThreadPoolExecutor, TimeoutError as FuturesTimeoutError

# HF Evaluate metrics
_rouge = evaluate.load("rouge")
_bleu = evaluate.load("bleu")
_meteor = evaluate.load("meteor")
_bertscore = evaluate.load("bertscore")

from yourbench.utils.inference_engine import run_inference, InferenceCall
from yourbench.utils.prompts import SUMMARIZATION_USER_PROMPT
from yourbench.utils.saving_engine import save_dataset
from yourbench.utils.dataset_engine import smart_load_dataset
from yourbench.utils.parsing_engine import extract_content_from_xml_tags

<<<<<<< HEAD

def _safe_compute_bleu(predictions: List[str], references: List[List[str]]) -> float:
    """
    Safely compute BLEU score with error handling.
    
    :param predictions: List of prediction strings.
    :param references: List of list of reference strings.
    :return: BLEU score as a float.
    """
    try:
        safe_preds = [p if p is not None else "" for p in predictions]
        safe_refs = [[r if r is not None else "" for r in ref_list] for ref_list in references]

        if not safe_preds or not safe_refs or all(not p for p in safe_preds):
            logger.warning("Skipping BLEU computation due to empty inputs.")
            return 0.0

        result = _bleu.compute(predictions=safe_preds, references=safe_refs)
        return result.get("bleu", 0.0)
    except Exception as e:
        logger.error("Error computing BLEU score: {}", str(e))
        return 0.0


def _safe_compute_meteor(predictions: List[str], references: List[str]) -> float:
    """
    Safely compute METEOR score with error handling.
    
    :param predictions: List of prediction strings.
    :param references: List of reference strings.
    :return: METEOR score as a float.
    """
    try:
        safe_preds = [p if p is not None else "" for p in predictions]
        safe_refs = [r if r is not None else "" for r in references]

        if not safe_preds or not safe_refs or all(not p for p in safe_preds):
            logger.warning("Skipping METEOR computation due to empty inputs.")
            return 0.0

        result = _meteor.compute(predictions=safe_preds, references=safe_refs)
        return result.get("meteor", 0.0)
    except Exception as e:
        logger.error("Error computing METEOR score: {}", str(e))
        return 0.0


def _safe_compute_rouge(predictions: List[str], references: List[str]) -> Dict[str, float]:
    """
    Safely compute ROUGE scores with error handling.
    
    :param predictions: List of prediction strings.
    :param references: List of reference strings.
    :return: Dictionary with keys 'rouge1', 'rouge2', 'rougeL' representing respective scores.
    """
    try:
        safe_preds = [p if p is not None else "" for p in predictions]
        safe_refs = [r if r is not None else "" for r in references]

        if not safe_preds or not safe_refs or all(not p for p in safe_preds):
            logger.warning("Skipping ROUGE computation due to empty inputs.")
            return {"rouge1": 0.0, "rouge2": 0.0, "rougeL": 0.0}

        result = _rouge.compute(predictions=safe_preds, references=safe_refs)
        return {
            "rouge1": result.get("rouge1", 0.0),
            "rouge2": result.get("rouge2", 0.0),
            "rougeL": result.get("rougeL", 0.0)
        }
    except Exception as e:
        logger.error("Error computing ROUGE scores: {}", str(e))
        return {"rouge1": 0.0, "rouge2": 0.0, "rougeL": 0.0}


def _safe_compute_bertscore(predictions: List[str], references: List[str]) -> float:
    """
    Safely compute BERTScore with error handling.
    
    :param predictions: List of prediction strings.
    :param references: List of reference strings.
    :return: The average F1 BERTScore as a float.
    """
    try:
        safe_preds = [p if p is not None else "" for p in predictions]
        safe_refs = [r if r is not None else "" for r in references]

        if not safe_preds or not safe_refs or all(not p for p in safe_preds):
            logger.warning("Skipping BERTScore computation due to empty inputs.")
            return 0.0

        result = _bertscore.compute(
            predictions=safe_preds,
            references=safe_refs,
            model_type="bert-base-uncased"
        )

        f1_scores = result.get("f1", [])
        if not f1_scores:
            return 0.0
        return sum(f1_scores) / len(f1_scores)
    except Exception as e:
        logger.error("Error computing BERTScore: {}", str(e))
        return 0.0


def _run_inference_with_timeout(
    config: Dict[str, Any],
    inference_calls: List[InferenceCall],
    stage: str,
    timeout_seconds: float
) -> Optional[Dict[str, List[str]]]:
    """
    Wrapper to run inference with a configurable timeout.

    :param config: The overall pipeline configuration dictionary.
    :param inference_calls: A list of InferenceCall objects to pass to run_inference.
    :param stage: The stage name (e.g., "summarization").
    :param timeout_seconds: Timeout in seconds after which inference is considered stalled.
    :return: A dictionary of responses from run_inference, or None if timed out or error.
    """
    logger.info("Attempting to run inference with a timeout of {} seconds...", timeout_seconds)
    with ThreadPoolExecutor(max_workers=1) as executor:
        future = executor.submit(run_inference, config, stage, inference_calls)
        try:
            responses = future.result(timeout=timeout_seconds)
            return responses
        except FuturesTimeoutError:
            logger.error("Inference timed out after {} seconds.", timeout_seconds)
        except Exception as exc:
            logger.error("Error during inference: {}", str(exc))
    return None

=======
def duplicate_rows(dataset, num_duplicates=1):
    # Return the example as a list repeated num_duplicates times
    return {k: [v] * num_duplicates for k, v in dataset.items()}
>>>>>>> 314985cd

def run(config: Dict[str, Any]) -> None:
    """
    Summarization pipeline stage:

    1) Loads documents from HF dataset.
    2) Uses a summarization model to generate summaries with a timeout to prevent hangs.
    3) Computes corpus-level ROUGE, BLEU, METEOR, BERTScore metrics.
    4) Stores them in 'quality_metrics' as a dictionary for each row.
    
    This version includes extra defensive programming:
      - Thorough try/except blocks and logging at key steps.
      - Timeouts around inference calls to avoid indefinite hanging.
      - If a blank summary is detected, it is replaced with a descriptive string.
    """

    # === Check Stage Configuration ===
    stage_cfg: Dict[str, Any] = config["pipeline"].get("summarization", {})
    if not stage_cfg.get("run", False):
        logger.info("Summarization stage is disabled. Skipping.")
        return

    logger.info("Running summarization stage with additional diagnostic logs.")

    # === Load Dataset ===
    try:
        dataset: Dataset = smart_load_dataset(stage_cfg["source_dataset_name"], config)
        logger.info("Loaded dataset with {} documents for summarization.", len(dataset))
    except Exception as e:
        logger.error("Failed to load dataset '{}': {}", stage_cfg.get("source_dataset_name"), str(e))
        logger.warning("Summarization stage cannot proceed due to dataset load failure.")
        return

    # === Prepare Inference Calls ===
    try:
        documents: List[str] = dataset["document_text"]
    except KeyError:
        logger.error("Dataset does not contain 'document_text' column. Cannot proceed.")
        return
    except Exception as e:
        logger.error("Unexpected error accessing 'document_text' column: {}", str(e))
        return

    inference_calls: List[InferenceCall] = []
    for idx, doc_text in enumerate(documents):
        doc_len_chars: int = len(doc_text)
        logger.debug("Doc index {} => doc length ~{} chars", idx, doc_len_chars)
        user_msg: Dict[str, str] = {
            "role": "user",
            "content": SUMMARIZATION_USER_PROMPT.format(document=doc_text)
        }
        inference_calls.append(InferenceCall(messages=[user_msg]))

    logger.info("Prepared {} summarization calls.", len(inference_calls))

    # === Run Inference with Timeout ===
    timeout_seconds: float = stage_cfg.get("timeout_seconds", 300.0)
    responses_dict: Optional[Dict[str, List[str]]] = _run_inference_with_timeout(
        config=config,
        inference_calls=inference_calls,
        stage="summarization",
        timeout_seconds=timeout_seconds
    )

    if responses_dict is None:
        logger.error("Inference did not complete successfully. No summaries generated.")
        return

    if not responses_dict:
        logger.error("No responses received from inference engine.")
        return

    # === Choose Summarization Model Key ===
    try:
        summ_model: str = list(responses_dict.keys())[0]
    except IndexError:
        logger.error("Response dictionary keys are empty; cannot determine summarization model.")
        return

    logger.info("Using model for summarization: {}", summ_model)

    # === Retrieve Summaries from Dictionary ===
    raw_summaries: List[str] = responses_dict.get(summ_model, [])
    if len(raw_summaries) != len(documents):
        logger.warning(
            "Model '{}' returned {} summaries, but we have {} documents. Potential mismatch.",
            summ_model, len(raw_summaries), len(documents)
        )
        # Harmonize the lengths
        while len(raw_summaries) < len(documents):
            raw_summaries.append("")
        if len(raw_summaries) > len(documents):
            raw_summaries = raw_summaries[: len(documents)]

    # === Parse Final Summaries ===
    final_summaries: List[str] = []
    for i, raw_resp in enumerate(raw_summaries):
        logger.debug(
            "Summary response idx={}, raw length={} chars. Searching for <final_summary> tag.",
            i, len(raw_resp)
        )
        parsed: str = ""
        try:
            parsed = extract_content_from_xml_tags(raw_resp, "final_summary")
        except Exception as e:
            logger.error("Error parsing <final_summary> for doc idx={}: {}", i, str(e))

        parsed_stripped = parsed.strip()
        if not parsed_stripped:
            logger.warning(
                "No <final_summary> content found or empty for doc idx={}. Raw output might be malformed.",
                i
            )
            final_summaries.append("There is no summary available for this document")
        else:
            final_summaries.append(parsed_stripped)

        logger.debug(
            "Doc idx={} => final_summary length={} chars",
            i, len(final_summaries[-1])
        )

    # === Compute Corpus-Level Metrics ===
    try:
        all_preds: List[str] = [summary if summary else "" for summary in final_summaries]
        all_refs: List[List[str]] = [[doc if doc else ""] for doc in documents]

        corpus_bleu: float = _safe_compute_bleu(all_preds, all_refs)
        corpus_meteor: float = _safe_compute_meteor(all_preds, [r[0] for r in all_refs])
        rouge_results: Dict[str, float] = _safe_compute_rouge(all_preds, [r[0] for r in all_refs])
        corpus_bert_f1: float = _safe_compute_bertscore(all_preds, [r[0] for r in all_refs])

        corpus_rouge1: float = rouge_results["rouge1"]
        corpus_rouge2: float = rouge_results["rouge2"]
        corpus_rougeL: float = rouge_results["rougeL"]

        logger.info(
            "Corpus-level summarization metrics:\n"
            "  BLEU:  {:.4f}\n"
            "  METEOR: {:.4f}\n"
            "  ROUGE1: {:.4f}, ROUGE2: {:.4f}, ROUGEL: {:.4f}\n"
            "  BERTScore-F1: {:.4f}",
            corpus_bleu,
            corpus_meteor,
            corpus_rouge1,
            corpus_rouge2,
            corpus_rougeL,
            corpus_bert_f1
        )
    except Exception as e:
        logger.error("Error computing corpus-level metrics: {}", str(e))
        # Continue execution, but metrics are not reliable
        corpus_bleu, corpus_meteor, corpus_rouge1, corpus_rouge2, corpus_rougeL, corpus_bert_f1 = 0, 0, 0, 0, 0, 0

    # === Prepare Per-Document Metrics ===
    all_metrics: List[Dict[str, float]] = []
    for _ in range(len(documents)):
        all_metrics.append({
            "rouge1_f1": corpus_rouge1,
            "rouge2_f1": corpus_rouge2,
            "rougeL_f1": corpus_rougeL,
            "bleu": corpus_bleu,
            "meteor": corpus_meteor,
            "bert_score_f1": corpus_bert_f1
        })

    # === Add Columns and Save Dataset ===
    try:
        dataset = dataset.add_column("raw_document_summary", raw_summaries)
    except Exception as e:
        logger.error("Error adding 'raw_document_summary' column: {}", str(e))

    try:
        dataset = dataset.add_column("document_summary", final_summaries)
    except Exception as e:
        logger.error("Error adding 'document_summary' column: {}", str(e))

    try:
        dataset = dataset.add_column("summarization_model", [summ_model] * len(dataset))
    except Exception as e:
        logger.error("Error adding 'summarization_model' column: {}", str(e))

    try:
        dataset = dataset.add_column("quality_metrics", all_metrics)
    except Exception as e:
        logger.error("Error adding 'quality_metrics' column: {}", str(e))

    # === Save Dataset ===
    try:
        save_dataset(
            dataset=dataset,
            step_name="summarization",
            config=config,
            output_dataset_name=stage_cfg["output_dataset_name"]
        )
        logger.success("Summarization stage completed successfully with enhanced defensive programming.")
    except Exception as e:
        logger.error("Error saving dataset in summarization stage: {}", str(e))
        logger.warning("Summarization stage encountered errors, but the pipeline will continue.")<|MERGE_RESOLUTION|>--- conflicted
+++ resolved
@@ -20,7 +20,6 @@
 from yourbench.utils.dataset_engine import smart_load_dataset
 from yourbench.utils.parsing_engine import extract_content_from_xml_tags
 
-<<<<<<< HEAD
 
 def _safe_compute_bleu(predictions: List[str], references: List[List[str]]) -> float:
     """
@@ -153,11 +152,9 @@
             logger.error("Error during inference: {}", str(exc))
     return None
 
-=======
 def duplicate_rows(dataset, num_duplicates=1):
     # Return the example as a list repeated num_duplicates times
     return {k: [v] * num_duplicates for k, v in dataset.items()}
->>>>>>> 314985cd
 
 def run(config: Dict[str, Any]) -> None:
     """
