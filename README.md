--- conflicted
+++ resolved
@@ -1,9 +1,5 @@
 <div align="center">
 
-<<<<<<< HEAD
-
-=======
->>>>>>> 64ca98cc
 <picture>
   <source media="(prefers-color-scheme: dark)" srcset="docs/assets/yourbench_banner_dark_mode.svg">
   <source media="(prefers-color-scheme: light)" srcset="docs/assets/yourbench_banner_light_mode.svg">
@@ -25,7 +21,6 @@
   </strong>
 </p>
 
-<<<<<<< HEAD
 <!-- Example badges -->
 <a href="https://github.com/huggingface/yourbench/stargazers">
   <img src="https://img.shields.io/github/stars/huggingface/yourbench?style=social" alt="GitHub Repo stars">
@@ -42,8 +37,6 @@
     <em>Watch our 3-minute demo of the YourBench pipeline</em>
   </a>
 </p>
-=======
->>>>>>> 64ca98cc
 
 </div>
 
