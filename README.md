<!--
  README.md (Partial Snippet)
  ===========================
  This is a work-in-progress README for YourBench. 
  There is more coming soon—stay tuned!
-->

<div align="center">

<!-- Replace the paths below with your actual SVG logo paths or PNGs 
     Make sure these files exist in docs/assets or an accessible directory -->

<picture>
  <source media="(prefers-color-scheme: dark)" srcset="docs/assets/yourbench_banner_dark_mode.svg">
  <source media="(prefers-color-scheme: light)" srcset="docs/assets/yourbench_banner_light_mode.svg">
  <img alt="YourBench Logo" src="docs/assets/yourbench_banner_light_mode.svg" width="50%" height="50%">
</picture>

<h2>YourBench: A Dynamic Benchmark Generation Framework</h2>

<p>
  <strong>
    [<a href="https://github.com/huggingface/yourbench">GitHub</a>] 
    &middot; 
<<<<<<< HEAD
    [<a href="https://huggingface.co/datasets/sumuks/yourbench_y1">Dataset</a>] 
    &middot; 
    [<a href="https://github.com/huggingface/yourbench/tree/main/docs">Documentation</a>]
=======
    [<a href="https://huggingface.co/datasets/sumuks/tempora">Dataset</a>] 
    &middot; 
    [<a href="https://github.com/huggingface/yourbench/tree/main/docs">Documentation</a>]
    &middot;
    [<a href="https://arxiv.org/abs/2504.01833">Paper</a>]
>>>>>>> 13f1c0d2
  </strong>
</p>

<!-- Example badges -->
<<<<<<< HEAD
<a href="https://github.com/sumukshashidhar/yourbench/stargazers">
  <img src="https://img.shields.io/github/stars/sumukshashidhar/yourbench?style=social" alt="GitHub Repo stars">
</a>
=======
<a href="https://github.com/huggingface/yourbench/stargazers">
  <img src="https://img.shields.io/github/stars/huggingface/yourbench?style=social" alt="GitHub Repo stars">
</a>

<p align="center">
  <a href="https://youtu.be/mhszO6kZSbI">
    <img src="https://img.youtube.com/vi/mhszO6kZSbI/maxresdefault.jpg" alt="YourBench Demo Video" width="600" style="border-radius: 10px; box-shadow: 0 4px 8px rgba(0,0,0,0.1);" />
    <br>
    <img src="https://img.shields.io/badge/Watch%20Demo-YouTube-red?style=for-the-badge&logo=youtube" alt="Watch Demo on YouTube">
    <br>
    <em>Watch our 3-minute demo of the YourBench pipeline</em>
  </a>
</p>

</div>

---
>>>>>>> 13f1c0d2

> **YourBench** is an open-source framework for generating domain-specific benchmarks in a zero-shot manner. It aims to keep your large language models on their toes—even as new data sources, domains, and knowledge demands evolve.

<<<<<<< HEAD
---

> **YourBench** is an open-source framework for generating domain-specific benchmarks in a zero-shot manner, inspired by modern software testing practices. It aims to keep your large language models on their toes—even as new data sources, domains, and knowledge demands evolve.

**Highlights**:
- **Dynamic Benchmark Generation**: Produce diverse, up-to-date questions from real-world source documents (PDF, Word, HTML, even multimedia).
- **Scalable & Structured**: Seamlessly handles ingestion, summarization, and multi-hop chunking for large or specialized datasets.
- **Zero-Shot Focus**: Emulates real-world usage scenarios by creating fresh tasks that guard against memorized knowledge.
- **Extensible**: Out-of-the-box pipeline stages (ingestion, summarization, question generation), plus an easy plugin mechanism to accommodate custom models or domain constraints.

---

## Quick Start (Alpha)

```bash
# 1. Clone the repo
git clone https://github.com/huggingface/yourbench.git
cd yourbench

# Use uv to install the dependencies
uv venv
source .venv/bin/activate
uv sync

# 3. Get a key from https://openrouter.ai/ and add it to the .env file (or make your own config with a different model!)
touch .env
echo "OPENROUTER_API_KEY=<your_openrouter_api_key>" >> .env

# 4. Run the pipeline with an example config
yourbench --config configs/example.yaml
```

You can also launch a minimal Gradio UI by including `--gui`. 
It will let you interactively explore your pipeline stages.

**Note**: The above instructions are a work-in-progress, and more comprehensive usage info will be provided soon.

---

## Repository Structure (Overview)

```
.
├── yourbench/                   # Core framework modules
│   ├── pipeline/                # Stages: ingestion, summarization, question generation, etc.
│   ├── utils/                   # Utility modules (loading, prompts, inference, etc.)
│   └── main.py                  # CLI and UI entry point
├── configs/                     # Example YAML configs
├── docs/                        # Documentation, assets
├── data/                        # Example data (raw, ingested, HF dataset)
├── pyproject.toml               # Project metadata
└── README.md                    # (This File)
```

---

<!-- Placeholder for more details! We will add deeper explanations, usage examples, 
     code references, advanced configuration notes, performance analyses, 
     and best practices in the next sections. Stay tuned. -->
=======
**Highlights**:
- **Dynamic Benchmark Generation**: Produce diverse, up-to-date questions from real-world source documents (PDF, Word, HTML, even multimedia).
- **Scalable & Structured**: Seamlessly handles ingestion, summarization, and multi-hop chunking for large or specialized datasets.
- **Zero-Shot Focus**: Emulates real-world usage scenarios by creating fresh tasks that guard against memorized knowledge.
- **Extensible**: Out-of-the-box pipeline stages (ingestion, summarization, question generation), plus an easy plugin mechanism to accommodate custom models or domain constraints.

---

## Quick Start (Alpha)

```bash
# 1. Clone the repo
git clone https://github.com/huggingface/yourbench.git
cd yourbench

# Use uv to install the dependencies
# pip install uv # if you do not have uv already
uv venv
source .venv/bin/activate
uv sync
uv pip install -e .

# 3. Get a key from https://openrouter.ai/ and add it to the .env file (or make your own config with a different model!)
touch .env
echo "HF_TOKEN=<your_huggingface_token>" >> .env
echo "HF_ORGANIZATION=<your_HF_username_or_organization>" >> .env

# 4. Run the pipeline with an example config
yourbench run --config example/configs/example.yaml
```

**Note**: The above instructions are a work-in-progress, and more comprehensive usage info will be provided soon.


# Process Flow

![Process Flow](docs/assets/process-figure.png)


## Key Features

- **Automated Benchmark Generation**  
  Generate question-answer pairs that test LLMs on specific domains or knowledge slices, derived directly from your raw documents.

- **Flexible Pipeline**  
  Each stage (ingestion, summarization, chunking, multi-/single-hop QG, deduplication) can be enabled or disabled via YAML config. Fine-grained control allows minimal or comprehensive runs.

- **Robust Config System**  
  A single YAML config controls model roles, data paths, chunking parameters, question generation instructions, deduplication thresholds, etc.

- **Multi-Model Ensemble Support**  
  Use different LLMs for ingestion, summarization, question generation, or answering. This fosters broader coverage and question style diversity.

- **Deduplication & Quality Filtering**  
  Automatic grouping of near-duplicate questions to prune and keep a curated set.

- **Extensive Logging & Analysis**  
  Built-in modules measure dataset coverage, question distribution, difficulty metrics, and more. 

- **Public or Private**  
  Optionally push ingested or generated data to the Hugging Face Hub or keep it local.

- **Extensible**  
  Each pipeline step is modular. Easily add custom question-generation prompts, chunking logic, or domain-specific expansions.

---

## Core Concepts & Workflow

YourBench follows a multi-stage approach:

1. **Document Ingestion**  
   Convert PDFs, HTML, Word, or text into a standardized Markdown format.

2. **Summarization**  
   Generate a concise "global summary" for each document, using a designated summarization LLM.

3. **Chunking**  
   Split or chunk documents (and optionally combine multiple smaller segments) based on text similarity or length constraints.

4. **Question Generation**  
   - **Single-Shot**: Create straightforward, single-chunk questions.  
   - **Multi-Hop**: Combine multiple chunks to produce more complex, integrative questions.

5. **Deduplication**  
   Remove or group near-duplicate questions across your dataset using embedding-based similarity.

6. **Analysis**  
   Evaluate question distribution, difficulty, coverage, or run custom analyses.

7. **Export**  
   The resulting question sets can be stored locally or uploaded as a new dataset on the Hugging Face Hub.

---

## 🧰 Development

We use:
- [Ruff](https://github.com/astral-sh/ruff) for code formatting and linting
- [pytest](https://docs.pytest.org/) for testing


## 🚀 Try YourBench on Hugging Face

To test YourBench on your own documents:

- Use the [Demo Space](https://huggingface.co/spaces/yourbench/demo) to generate a dataset and leaderboard in one click – entirely free  
- Use the [Advanced Space](https://huggingface.co/spaces/yourbench/advanced) for full control over the pipeline, with custom configs and your own inference


## 🤝 Contributing

1. Fork the repository
2. Create your feature branch (`git checkout -b feature/amazing-feature`)
3. Install development dependencies
4. Make your changes
5. Run tests and ensure code style compliance
6. Commit your changes (`git commit -m 'Add amazing feature'`)
7. Push to the branch (`git push origin feature/amazing-feature`)
8. Open a Pull Request

## 📄 License

This project is licensed under the Apache-2.0 License - see the [LICENSE](LICENSE) file for details.

## 🙏 Acknowledgments

- [Sentence Transformers](https://www.sbert.net/) for semantic embeddings
- [Hugging Face](https://huggingface.co/) for dataset infrastructure

## Citation

If YourBench is helpful to you, please cite!:

```
@misc{shashidhar2025yourbencheasycustomevaluation,
      title={YourBench: Easy Custom Evaluation Sets for Everyone}, 
      author={Sumuk Shashidhar and Clémentine Fourrier and Alina Lozovskia and Thomas Wolf and Gokhan Tur and Dilek Hakkani-Tür},
      year={2025},
      eprint={2504.01833},
      archivePrefix={arXiv},
      primaryClass={cs.CL},
      url={https://arxiv.org/abs/2504.01833}, 
}
>>>>>>> 13f1c0d2
```<|MERGE_RESOLUTION|>--- conflicted
+++ resolved
@@ -22,26 +22,15 @@
   <strong>
     [<a href="https://github.com/huggingface/yourbench">GitHub</a>] 
     &middot; 
-<<<<<<< HEAD
-    [<a href="https://huggingface.co/datasets/sumuks/yourbench_y1">Dataset</a>] 
-    &middot; 
-    [<a href="https://github.com/huggingface/yourbench/tree/main/docs">Documentation</a>]
-=======
     [<a href="https://huggingface.co/datasets/sumuks/tempora">Dataset</a>] 
     &middot; 
     [<a href="https://github.com/huggingface/yourbench/tree/main/docs">Documentation</a>]
     &middot;
     [<a href="https://arxiv.org/abs/2504.01833">Paper</a>]
->>>>>>> 13f1c0d2
   </strong>
 </p>
 
 <!-- Example badges -->
-<<<<<<< HEAD
-<a href="https://github.com/sumukshashidhar/yourbench/stargazers">
-  <img src="https://img.shields.io/github/stars/sumukshashidhar/yourbench?style=social" alt="GitHub Repo stars">
-</a>
-=======
 <a href="https://github.com/huggingface/yourbench/stargazers">
   <img src="https://img.shields.io/github/stars/huggingface/yourbench?style=social" alt="GitHub Repo stars">
 </a>
@@ -59,71 +48,9 @@
 </div>
 
 ---
->>>>>>> 13f1c0d2
 
 > **YourBench** is an open-source framework for generating domain-specific benchmarks in a zero-shot manner. It aims to keep your large language models on their toes—even as new data sources, domains, and knowledge demands evolve.
 
-<<<<<<< HEAD
----
-
-> **YourBench** is an open-source framework for generating domain-specific benchmarks in a zero-shot manner, inspired by modern software testing practices. It aims to keep your large language models on their toes—even as new data sources, domains, and knowledge demands evolve.
-
-**Highlights**:
-- **Dynamic Benchmark Generation**: Produce diverse, up-to-date questions from real-world source documents (PDF, Word, HTML, even multimedia).
-- **Scalable & Structured**: Seamlessly handles ingestion, summarization, and multi-hop chunking for large or specialized datasets.
-- **Zero-Shot Focus**: Emulates real-world usage scenarios by creating fresh tasks that guard against memorized knowledge.
-- **Extensible**: Out-of-the-box pipeline stages (ingestion, summarization, question generation), plus an easy plugin mechanism to accommodate custom models or domain constraints.
-
----
-
-## Quick Start (Alpha)
-
-```bash
-# 1. Clone the repo
-git clone https://github.com/huggingface/yourbench.git
-cd yourbench
-
-# Use uv to install the dependencies
-uv venv
-source .venv/bin/activate
-uv sync
-
-# 3. Get a key from https://openrouter.ai/ and add it to the .env file (or make your own config with a different model!)
-touch .env
-echo "OPENROUTER_API_KEY=<your_openrouter_api_key>" >> .env
-
-# 4. Run the pipeline with an example config
-yourbench --config configs/example.yaml
-```
-
-You can also launch a minimal Gradio UI by including `--gui`. 
-It will let you interactively explore your pipeline stages.
-
-**Note**: The above instructions are a work-in-progress, and more comprehensive usage info will be provided soon.
-
----
-
-## Repository Structure (Overview)
-
-```
-.
-├── yourbench/                   # Core framework modules
-│   ├── pipeline/                # Stages: ingestion, summarization, question generation, etc.
-│   ├── utils/                   # Utility modules (loading, prompts, inference, etc.)
-│   └── main.py                  # CLI and UI entry point
-├── configs/                     # Example YAML configs
-├── docs/                        # Documentation, assets
-├── data/                        # Example data (raw, ingested, HF dataset)
-├── pyproject.toml               # Project metadata
-└── README.md                    # (This File)
-```
-
----
-
-<!-- Placeholder for more details! We will add deeper explanations, usage examples, 
-     code references, advanced configuration notes, performance analyses, 
-     and best practices in the next sections. Stay tuned. -->
-=======
 **Highlights**:
 - **Dynamic Benchmark Generation**: Produce diverse, up-to-date questions from real-world source documents (PDF, Word, HTML, even multimedia).
 - **Scalable & Structured**: Seamlessly handles ingestion, summarization, and multi-hop chunking for large or specialized datasets.
@@ -268,5 +195,4 @@
       primaryClass={cs.CL},
       url={https://arxiv.org/abs/2504.01833}, 
 }
->>>>>>> 13f1c0d2
 ```